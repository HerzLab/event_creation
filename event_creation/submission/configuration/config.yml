--- conflicted
+++ resolved
@@ -1,14 +1,10 @@
 
 paths : &PATHS
-<<<<<<< HEAD
-  rhino_root     : &RHINO '/home1/connor.keane/sandbox/'
+
+  rhino_root     : &RHINO '/'
   data_root      : !join [*RHINO,'data', 'eeg']
   loc_db_root    : !join [*RHINO, 'data', 'loc']
-=======
-  rhino_root     : &RHINO '/Users/ckeane1/Documents/'
-  data_root      : !join [*RHINO,'repFR']
-  loc_db_root    : !join [*RHINO, 'repFR']
->>>>>>> bd2ef81b
+
   db_root        : *RHINO
   events_root    : !join [*RHINO, 'repFR/events']
 

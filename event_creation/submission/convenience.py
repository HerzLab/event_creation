--- conflicted
+++ resolved
@@ -440,11 +440,7 @@
                     subject=subject,
                     code=code,
                     montage=info.get('montage', '0.0'),
-<<<<<<< HEAD
                     protocol = 'ltp' if subject.startswith('LTP') else 'r1' if subject.startswith('R') else 'r1' if subject.startswith('FR') else 'r1' if subject.startswith('UT') else None
-=======
-                    protocol='ltp' if (subject.startswith('LTP') or subject.startswith('PLTP')) else 'r1' if subject.startswith('R') else None
->>>>>>> bd2ef81b
                 )
                 completed_codes.add(code)
                 yield inputs
@@ -460,11 +456,8 @@
             for session in sessions:
                 info = sessions[session]
                 if 'protocol' not in info:
-<<<<<<< HEAD
                     info['protocol'] = 'ltp' if subject.startswith('LTP') else 'r1' if subject.startswith('R') else 'r1' if subject.startswith('FR') else 'r1' if subject.startswith('UT') else None
-=======
-                    info['protocol'] = 'ltp' if (subject.startswith('LTP') or subject.startswith('PLTP')) else 'r1' if subject.startswith('R') else None
->>>>>>> bd2ef81b
+
                 inputs = build_session_inputs(subject, new_experiment, session, info)
                 yield inputs
 
@@ -641,15 +634,11 @@
 
     protocol = inputs.protocol
     if protocol is None:
-<<<<<<< HEAD
         protocol = 'ltp' if experiment.startswith('ltp') else \
                    'r1' if subject.startswith('R') else \
                    'r1' if subject.startswith('UT') else \
                    'r1' if subject.startswith('FR') else None
-=======
-        protocol = 'ltp' if (subject.startswith('LTP') or subject.startswith('PLTP')) else \
-                   'r1' if subject.startswith('R') else None
->>>>>>> bd2ef81b
+
     groups = (protocol,)
 
     montage = inputs.montage
@@ -800,21 +789,9 @@
 
 
 def session_exists(protocol, subject, experiment, session):
-<<<<<<< HEAD
-    print(session)
-    print(protocol)
-    print(subject)
-    print(experiment)
-    session_dir = os.path.join(paths.db_root, 'protocols', protocol,
-                                 'subjects', subject,
-                                 'behavioral', experiment,
-                                 'sessions', str(session))
-
-    print(session_dir)
-=======
     session_dir = os.path.join(paths.db_root, 'protocols', protocol, 'subjects', subject, 'behavioral', experiment,
                                'sessions', str(session))
->>>>>>> bd2ef81b
+
     behavioral_current = os.path.join(session_dir, 'behavioral', 'current_processed')
     eeg_current = os.path.join(session_dir, 'ephys', 'current_processed')
 

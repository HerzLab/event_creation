--- conflicted
+++ resolved
@@ -5,7 +5,7 @@
 import requests
 import json
 import numpy as np
-from ptsa.data.readers import BaseEventReader
+from ptsa.data.readers import BaseEventReader, JsonIndexReader
 
 from ..tests.test_event_creation import SYS1_COMPARATOR_INPUTS, SYS2_COMPARATOR_INPUTS, \
     SYS1_STIM_COMPARISON_INPUTS, SYS2_STIM_COMPARISON_INPUTS, LTP_COMPARATOR_INPUTS
@@ -35,12 +35,8 @@
 from .parsers.th_log_parser import THSessionLogParser
 from .parsers.thr_log_parser import THSessionLogParser as THRSessionLogParser
 from .parsers.math_parser import MathSessionLogParser
-<<<<<<< HEAD
-from .parsers.hostpc_parsers import  FRHostPCLogParser,catFRHostPCLogParser
-=======
 from .parsers.hostpc_parsers import FRHostPCLogParser, catFRHostPCLogParser,\
         TiclFRParser
->>>>>>> 07016dae
 from .readers.eeg_reader import get_eeg_reader
 from .tasks import PipelineTask
 from .quality.util import get_time_field
@@ -188,23 +184,14 @@
         elif sys_num == 3.4:
             return {
                 'FR': FRHostPCLogParser,
-<<<<<<< HEAD
                 'catFR': catFRHostPCLogParser,
                 'PS': PSLogParser,
                 'PS_FR': PSLogParser,
                 'PS_catFR': PSLogParser,
                 'PAL': PALSys3LogParser,
                 'TICL_FR': FRHostPCLogParser,
-=======
-                'catFR':catFRHostPCLogParser,
-                'PS':PSLogParser,
-                'PS_FR':PSLogParser,
-                'PS_catFR':PSLogParser,
-                'PAL':PALSys3LogParser,
-                'TICL_FR': TiclFRParser,
                 'TICL_catFR': TiclFRParser,
                 'LocationSearch': PSLogParser,
->>>>>>> 07016dae
             }
 
         else:
@@ -297,11 +284,7 @@
                 else:
                     if self.r1_sys_num == 2.0:
                         aligner = System2Aligner(unaligned_events, files, db_folder)
-<<<<<<< HEAD
-                    elif 3.0 <= self.r1_sys_num <= 3.3:
-=======
                     elif 3.0 <= self.r1_sys_num <= 3.4:
->>>>>>> 07016dae
                         aligner = System3Aligner(unaligned_events, files, db_folder)
                     else:
                         raise ProcessingError(
@@ -322,11 +305,7 @@
                         events = aligner.align(start_type)
                     else:
                         events = unaligned_events
-<<<<<<< HEAD
-                    if type(aligner) == System3Aligner:
-=======
                     if issubclass(type(aligner), System3Aligner):
->>>>>>> 07016dae
                         aligner.apply_eeg_file(events)
 
         events = parser.clean_events(events) if events.shape != () else events

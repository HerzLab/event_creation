import glob
import os
import re
import traceback
import requests
import json
import numpy as np
from ptsa.data.readers import BaseEventReader

from ..tests.test_event_creation import SYS1_COMPARATOR_INPUTS, SYS2_COMPARATOR_INPUTS, \
    SYS1_STIM_COMPARISON_INPUTS, SYS2_STIM_COMPARISON_INPUTS, LTP_COMPARATOR_INPUTS

from .alignment.LTPAligner import LTPAligner
from .alignment.system1 import System1Aligner
from .alignment.system2 import System2Aligner
from .alignment.FreiburgAligner import FreiburgAligner 
from .alignment.system3 import System3Aligner, System3FourAligner
from .alignment.system4 import System4Offset
from .configuration import paths
from .cleaning.artifact_detection import ArtifactDetector
from .cleaning.lcf import run_lcf
from .parsers.ltpfr_log_parser import LTPFRSessionLogParser
from .parsers.ltpfr2_log_parser import LTPFR2SessionLogParser
from .parsers.raa_log_parser import RAASessionLogParser
from .parsers.vffr_log_parser import VFFRSessionLogParser
from .parsers.prelim_log_parser import PrelimSessionLogParser
from .parsers.base_log_parser import EventComparator
from .parsers.base_log_parser import StimComparator, EventCombiner
from .parsers.catfr_log_parser import CatFRSessionLogParser
from .parsers.fr_log_parser import FRSessionLogParser
from .parsers.fr_sys3_log_parser import FRSys3LogParser,catFRSys3LogParser
from .parsers.repfr_log_parser import RepFRSessionLogParser
from .parsers.delayrepfr_log_parser import DelayRepFRSessionLogParser
from .parsers.courier_log_parser import CourierSessionLogParser
from .parsers.nicls_log_parser import NICLSSessionLogParser

from .parsers.mat_converter import FRMatConverter, MatlabEEGExtractor, PALMatConverter, \
                                  CatFRMatConverter, PSMatConverter, MathMatConverter, YCMatConverter, \
                                  THMatConverter
from .parsers.pal_log_parser import PALSessionLogParser
from .parsers.pal_sys3_log_parser import PALSys3LogParser
from .parsers.ps_log_parser import PSLogParser
from .parsers.th_log_parser import THSessionLogParser
from .parsers.thr_log_parser import THSessionLogParser as THRSessionLogParser
from .parsers.math_parser import MathSessionLogParser
from .parsers.hostpc_parsers import FRHostPCLogParser, catFRHostPCLogParser,\
        TiclFRParser
from .parsers.elemem_parsers import BaseElememLogParser, ElememRepFRLogParser, ElememFRLogParser, \
        ElememCatFRLogParser, ElememEFRCourierParser
from .readers.eeg_reader import get_eeg_reader
from .tasks import PipelineTask
from .quality.util import get_time_field

from .viewers.recarray import to_json, from_json
from .log import logger
from .exc import NoEventsError, ProcessingError


class SplitEEGTask(PipelineTask):

    SPLIT_FILENAME = '{subject}_{experiment}_{session}_{time}'

    def __init__(self, subject, montage, experiment, session, protocol, critical=True, **kwargs):
        super(SplitEEGTask, self).__init__(critical)
        self.name = 'Splitting {exp}_{sess}'.format(exp=experiment, sess=session)
        self.subject = subject
        self.experiment = experiment
        self.session = session
        self.protocol = protocol
        self.kwargs = kwargs

    @staticmethod
    def group_ns2_files(raw_eegs):
        raw_eeg_groups = []
        for raw_eeg in raw_eegs:
            for group in raw_eeg_groups:
                if raw_eeg.replace('np1', 'np2') == group[0].replace('np1', 'np2'):
                    group.append(raw_eeg)
                    break
            else:
                raw_eeg_groups.append([raw_eeg])
        raw_eeg_groups = [group[0] if len(group) == 1 else group for group in raw_eeg_groups]
        return raw_eeg_groups

    def _run(self, files, db_folder):
        logger.set_label(self.name)
        raw_eegs = files['raw_eeg']
        if not isinstance(raw_eegs, list):
            raw_eegs = [raw_eegs]

        raw_eeg_groups = self.group_ns2_files(raw_eegs)


        # # sorry about this... FIXME
        if self.experiment == 'DBOY1' and self.subject.startswith('FR'):
            return
          
        if self.protocol == 'ltp':
            # Process each EEG recording separately, if multiple exist
            success = np.zeros(len(raw_eeg_groups), dtype=bool)
            for i, raw_eeg in enumerate(raw_eeg_groups):
                # Only use .raw if no corresponding .mff exists (or if the .mff could not be read), as MNE is able to
                # read .mff recordings much faster than .raw
                if raw_eeg.endswith('.raw'):
                    has_mff_version = False
                    for j, other_eeg in enumerate(raw_eeg_groups):
                        if other_eeg.endswith('.mff') and other_eeg.startswith(raw_eeg[:15]) and success[j]:
                            has_mff_version = True
                    if has_mff_version:
                        continue
                # Create EEG reader
                reader = get_eeg_reader(raw_eeg, None)

                # Set up ephys directory (note: does not actually "split" the data for scalp EEG sessions)
                success[i] = reader.process_eeg(os.path.join(self.pipeline.destination))

                #split_eeg_filename = self.SPLIT_FILENAME.format(subject=self.subject,
                #                                                experiment=self.experiment,
                #                                                session=self.session,
                #                                                time=reader.get_start_time_string())
                ## Split raw data file by channel & apply postprocessing
                #reader.split_data(os.path.join(self.pipeline.destination), split_eeg_filename)
                #bad_chans = reader.find_bad_chans(files['artifact_log'][i], threshold=600000) if 'artifact_log' in files else np.array([])
                #np.savetxt(os.path.join(self.pipeline.destination, 'bad_chans.txt'), bad_chans, fmt='%s')

                ## Calculate common average reference and save it to a file
                #reader.reref(bad_chans, os.path.join(self.pipeline.destination, 'reref'))

            # Detect EGI channel files
            #num_split_files = len(glob.glob(os.path.join(self.pipeline.destination, 'noreref', '*.[0-9]*')))
            # De#tect Biosemi channel files
            #num_split_files += len(glob.glob(os.path.join(self.pipeline.destination, 'noreref', '*.[A-Z]*')))
        elif self.protocol == 'r1':
            if 'electrode_config' in files:
                jacksheet_files = files['electrode_config'] # System 4
            elif 'experiment_config' in files:
                jacksheet_files = files['experiment_config']  # Jacksheet embedded in hdf5 file
            elif 'contacts' in files:
                jacksheet_files = [files['contacts']] * len(raw_eeg_groups)
            elif 'jacksheet' in files:
                jacksheet_files = [files['jacksheet']] * len(raw_eeg_groups)
            else:
                raise KeyError("Cannot find jacksheet mapping! No 'contacts' or 'jacksheet'!")

            channel_map = files.get('channel_map')

            for raw_eeg, jacksheet_file in zip(raw_eeg_groups, jacksheet_files):
                try:
                    reader = get_eeg_reader(raw_eeg, jacksheet_file, channel_map_filename=channel_map)
                except KeyError as k:
                    traceback.print_exc()
                    logger.warn('Cannot split file with extension {}'.format(k))
                    continue

                split_eeg_filename = self.SPLIT_FILENAME.format(subject=self.subject,
                                                                experiment=self.experiment,
                                                                session=self.session,
                                                                time=reader.get_start_time_string())
                reader.split_data(db_folder, split_eeg_filename)

            num_split_files = (len(glob.glob(os.path.join(db_folder, 'noreref', '*.[0-9]*')))
                        + len(glob.glob(os.path.join(db_folder,'noreref','*.h5'))))


            if num_split_files == 0:
                raise ProcessingError(
                    'Seems like splitting did not properly occur. No split files found in {}. Check jacksheet'.format(
                        db_folder))

        else:
            logger.warn('Splitting not implemented for protocol {}'.format(self.protocol))
                



class MatlabEEGConversionTask(PipelineTask):

    def __init__(self, subject, experiment, original_session, critical=True, **kwargs):
        super(MatlabEEGConversionTask, self).__init__(critical)
        self.name = 'matlab EEG extraction {exp}_{sess}'.format(exp=experiment,
                                                                sess=original_session)
        self.original_session = original_session
        self.kwargs = kwargs

    def _run(self, files, db_folder):
        logger.set_label(self.name)
        extractor = MatlabEEGExtractor(self.original_session, files)
        extractor.copy_ephys(db_folder)


class EventCreationTask(PipelineTask):

    @classmethod
    def R1_PARSERS(cls, sys_num):
        if sys_num <= 3.0:
            return {

            'FR': FRSessionLogParser,
            'PAL': PALSessionLogParser,
            'catFR': CatFRSessionLogParser,
            'PS': PSLogParser,  # which has its own dispatching system ...
            'TH': THSessionLogParser,
            'THR': THRSessionLogParser,
            'RepFR': RepFRSessionLogParser, 
            'DBOY': CourierSessionLogParser,
        }
        elif sys_num<3.3:

            return {
                'FR': FRSys3LogParser,
                'catFR': catFRSys3LogParser,
                'PS': PSLogParser,
                'PS_FR': PSLogParser,
                'PS_catFR': PSLogParser,
                'PAL': PALSys3LogParser,
                'THR': THRSessionLogParser,
                'RepFR': RepFRSessionLogParser, 
                'DBOY': CourierSessionLogParser, # TODO
            }
        elif sys_num == 3.3:
            return {
                'FR': FRHostPCLogParser,
                'IFR': FRHostPCLogParser,         # not sure if necessary for system 3.3
                'catFR': catFRHostPCLogParser,
                'ICatFR': catFRHostPCLogParser,   # different parser than system 3.4
                'PS':PSLogParser,
                'PS_FR':PSLogParser,
                'PS_catFR':PSLogParser,
                'PAL':PALSys3LogParser,
                'RepFR': RepFRSessionLogParser, 
                'DBOY': CourierSessionLogParser, # TODO

            }
        elif sys_num == 3.4:
            return {
                'FR': FRHostPCLogParser,
                'IFR': FRHostPCLogParser,
                'catFR': catFRHostPCLogParser,             # confirmed as correct catFR log parser
                #'catFR': CatFRSessionLogParser,
                #'ICatFR': CatFRSessionLogParser,
                'ICatFR': catFRHostPCLogParser,             # try same as system 3.3
                'PS': PSLogParser,
                'PS_FR': PSLogParser,
                'PS_catFR': PSLogParser,
                'PAL': PALSys3LogParser,
                'TICL_FR': TiclFRParser,
                'TICL_catFR': TiclFRParser, # is this correct?
                'LocationSearch': PSLogParser,
                'RepFR': RepFRSessionLogParser, 
                'DBOY': CourierSessionLogParser, # TODO
            }
        elif sys_num == 3.6:
            return {
                'FR': FRHostPCLogParser,
                'IFR': FRHostPCLogParser,
                'catFR': catFRHostPCLogParser,
                #'catFR': CatFRSessionLogParser,
                'ICatFR': catFRHostPCLogParser,
                'PS': PSLogParser,
                'PS_FR': PSLogParser,
                'PS_catFR': PSLogParser,
                'PAL': PALSys3LogParser,
                'TICL_FR': TiclFRParser,
                'TICL_catFR': TiclFRParser,
                'LocationSearch': PSLogParser,
                'RepFR': RepFRSessionLogParser, 
                'DBOY': CourierSessionLogParser
            }

        elif sys_num == 4.0:
            return {
                'RepFR': ElememRepFRLogParser, 
                'DBOY': CourierSessionLogParser,
                'OPS': BaseElememLogParser,
<<<<<<< HEAD
                'CPS': CPSElememLogParser,
=======
                'FR': ElememFRLogParser,
                'IFR': ElememFRLogParser,
                'catFR': ElememCatFRLogParser,
                'ICatFR': ElememCatFRLogParser,
                'EFRCourierReadOnly': ElememEFRCourierParser,
                'EFRCourierOpenLoop': ElememEFRCourierParser,
>>>>>>> ad6da530
            }
        else:
            raise KeyError

    LTP_PARSERS = {
                    'ltpFR': LTPFRSessionLogParser,
                    'ltpFR2': LTPFR2SessionLogParser,
                    'FR1': FRSessionLogParser,
                    'Remembering_Across_America': RAASessionLogParser,
                    'VFFR': VFFRSessionLogParser,
                    'prelim': PrelimSessionLogParser,
                    'ltpRepFR': RepFRSessionLogParser,
                    'NiclsCourierReadOnly': NICLSSessionLogParser,
                    'NiclsCourierClosedLoop': NICLSSessionLogParser,
                    'ltpDelayRepFRReadOnly': DelayRepFRSessionLogParser,
                  }

    @property
    def r1_sys_num(self):
        if not self._r1_sys_num:
            return 0.0
        return float(self._r1_sys_num.replace('_', '.'))

    @property
    def parser_type(self):
        if self._parser_type is None:
            if self.protocol == 'r1':
                if self.event_label == 'math':
                    new_experiment = 'math'
                else:
                    logger.debug('self.kwargs.get("new_experiment") = {}, self.experiment = {}'.format(self.kwargs.get("new_experiment"), self.experiment))
                    new_experiment = self.kwargs.get('new_experiment') or self.experiment
                try:
                    self._parser_type = self.R1_PARSERS(self.r1_sys_num)[re.sub(r'[\d.]', '', new_experiment)]
                except KeyError:
                    raise KeyError('Experiment %s not supported for system %s' % (new_experiment, self.r1_sys_num))
            elif self.protocol == 'ltp':
                self._parser_type = self.LTP_PARSERS[self.experiment]
        return self._parser_type

    def __init__(self, protocol, subject, montage, experiment, session, r1_sys_num='', event_label='task',
                 parser_type=None, critical=True, **kwargs):
        super(EventCreationTask, self).__init__(critical)
        experiment = kwargs.get('new_experiment') or experiment
        self.name = '{label} Event Creation for {exp}_{sess}'.format(label=event_label, exp=experiment, sess=session)
        self.protocol = protocol
        self.subject = subject
        self.montage = montage
        self.experiment = experiment
        self.session = session
        self._r1_sys_num = r1_sys_num
        self.kwargs = kwargs
        self.event_label = event_label
        self.filename = '{label}_events.json'.format(label=event_label)
        self.pipeline = None
        self._parser_type = parser_type

    def set_pipeline(self, pipeline):
        self.pipeline = pipeline

    def _run(self, files, db_folder):
        logger.set_label(self.name)
        logger.debug('self._parser_type is %s' % (None if not self._parser_type else str(self._parser_type)))
        if 3 <= self.r1_sys_num < 4:
            with open(files['event_log'][0]) as event_log:
                self._r1_sys_num = json.load(event_log)['versions']['Ramulator'].rpartition('.')[0].replace('.', '_')

        logger.debug(f'system number = {self.r1_sys_num}')
        parser = self.parser_type(self.protocol, self.subject, self.montage, self.experiment, self.session, files)
        logger.debug('Using %s' % str(self.parser_type))
        unaligned_events = parser.parse()
        #logger.debug("unaligned events = {}".format(unaligned_events))
        # SCALP LAB SPECIFIC PROCESSING - Alignment, blink detection, and data cleaning
        if self.protocol == 'ltp':
            sync_log = files['eeg_log'] if 'eeg_log' in files else []
            ephys_dir = os.path.join(os.path.dirname(os.path.dirname(db_folder)), 'ephys', 'current_processed')
            # Align scalp EEG data with events
            aligner = LTPAligner(unaligned_events, sync_log, ephys_dir)
            events = aligner.align()
            # Detect trials contaminated by blinks and other artifacts
            artifact_detector = ArtifactDetector(events, aligner.eeg, ephys_dir, self.experiment)
            del aligner
            events = artifact_detector.run()
            # Create a cleaned version of the EEG data using localized component filtering
            run_lcf(events, artifact_detector.eeg, ephys_dir, method='infomax', highpass_freq=.5, iqr_thresh=3, lcf_winsize=.25)
            del artifact_detector
        # RAM SPECIFIC PROCESSING - Alignment
        elif self.protocol == 'r1':
            self.pipeline.register_info('system_version', self.r1_sys_num)
            if self.event_label == 'ps4' or not parser.DO_ALIGNMENT:
                events = unaligned_events
            else:
                if self.r1_sys_num == 1.0:
                    aligner = System1Aligner(unaligned_events, files)
                    events = aligner.align()
                elif 'DBOY' in self.experiment and self.subject.startswith('FR'): # FIXME 
                    aligner = FreiburgAligner(unaligned_events, files)
                    events = aligner.align()
                elif self.r1_sys_num == 4.0:
                    ephys_dir = os.path.join(os.path.dirname(os.path.dirname(db_folder)),
                                            'ephys', 'current_source', 'elemem', f'{self.subject}*')
                    aligner = System4Offset(unaligned_events, files, ephys_dir)
                    events = aligner.align()
                else:
                    if self.r1_sys_num == 2.0:
                        aligner = System2Aligner(unaligned_events, files, db_folder)
                    elif 3.0 <= self.r1_sys_num <= 3.6:
                        aligner = System3Aligner(unaligned_events, files, db_folder)
                    else:
                        raise ProcessingError(
                            "r1_sys_num must be in (1, 3.3) for protocol==r1. Current value: {}".format(
                                self.r1_sys_num))

                    if parser.ADD_STIM_EVENTS:
                        logger.debug("Adding stimulation events")
                        aligner.add_stim_events(parser.event_template, parser.persist_fields_during_stim)

                    if self.experiment.startswith("TH"):
                        start_type = "CHEST"
                    elif self.experiment == 'PS21':
                        start_type = 'NP_POLL'
                    else:
                        start_type = "SESS_START"
                    if parser.DO_ALIGNMENT:
                        events = aligner.align(start_type)
                    else:
                        events = unaligned_events
                    if issubclass(type(aligner), System3Aligner):
                        aligner.apply_eeg_file(events)

        events = parser.clean_events(events) if events.shape != () else events
        self.pipeline.importer.tests.extend(parser.check_event_quality(events, files))
        self.create_file(self.filename, to_json(events),
                         '{}_events'.format(self.event_label))


class PruneEventsTask(PipelineTask):
    def __init__(self, cond):
        super(PruneEventsTask, self).__init__()
        self.filter = cond

    def _run(self, files, db_folder):
        event_files = glob.glob(os.path.join(db_folder, '*_events.json'))
        for fid in event_files:
            events = from_json(fid)
            filtered_events = events[self.filter(events)]
            if len(filtered_events) == 0 or events is None:
                logger.info('No events for this experiment. If there are subsequent PS4 sessions, do not panic.')
                raise NoEventsError()
            filtered_events = to_json(filtered_events)
            self.create_file(fid, filtered_events, os.path.splitext(os.path.basename(fid))[0])


class RecognitionFlagTask(PipelineTask):
    def _run(self, files, db_folder):
        event_file = os.path.join(db_folder, 'task_events.json')
        events = from_json(event_file)
        self.pipeline.register_info('Recognition', any(['RECOG' in tipe for tipe in np.unique(events.type)]))


class ReportLaunchTask(PipelineTask):

    def __init__(self, subject, experiment, session):
        super(ReportLaunchTask, self).__init__(critical=False)
        self.subject = subject
        self.experiment = experiment
        self.session = session

    def request(self):
        from .configuration import paths
        api_url = paths.report_url
        parameters = {
            'username': 'cmlbrainbuilder',
            'password': 'BoBtheBuilder',
            'subject': self.subject,
            'experiment': self.experiment,
            'sessions': self.session,
            'joint_report': False,
            'rerun': True,
            'use_classifier_excluded_leads': False,
            'save_location': '/scratch/report_database/html_reports',  # TODO: CHANGE/PARAMETRIZE THIS
            'report_database': '/scratch/report_database'
        }
        response = None
        error = None
        try:
            response = requests.post(api_url, data=parameters)
            succeeded = response.status_code == 200
        except requests.RequestException as error:
            succeeded = False
        if not succeeded:
            if response is not None:
                logger.error('Request failed with error code %s' % response.status_code)
            else:
                logger.error('Request failed with message %s' % str(error))

    def _run(self, files, db_folder):
        self.request()


class EventCombinationTask(PipelineTask):

    COMBINED_LABEL = 'all'

    def __init__(self, event_labels, sort_field=None, critical=True):
        logger.info(event_labels)
        super(EventCombinationTask, self).__init__(critical)
        self.name = 'Event combination: {}'.format(event_labels)
        self.event_labels = event_labels
        self.sort_field = sort_field

    def _run(self, files, db_folder):
        if self.sort_field is None:
            sort_field = get_time_field(files)
        else:
            sort_field = self.sort_field
        event_files = [os.path.join(db_folder, '{}_events.json'.format(label)) for label in self.event_labels]
        event_files = [f for f in event_files if os.path.isfile(f)]
        events = [from_json(event_file) for event_file in event_files]
        combiner = EventCombiner(events, sort_field=sort_field)
        combined_events = combiner.combine()

        self.create_file('{}_events.json'.format(self.COMBINED_LABEL),
                         to_json(combined_events), '{}_events'.format(self.COMBINED_LABEL))


class MontageLinkerTask(PipelineTask):
    """
    Simple task to verify that the appropriate montage files exist for this patient, then
    link them within the pipeline so they will be indicated in the index file
    """

    MONTAGE_PATH = os.path.join('protocols', '{protocol}',
                                'subjects', '{subject}',
                                'localizations', '{localization}',
                                'montages', '{montage}',
                                'neuroradiology', 'current_processed')

    FILES = {'pairs': 'pairs.json',
             'contacts': 'contacts.json'}

    def __init__(self, protocol, subject, montage, critical=True):
        super(MontageLinkerTask, self).__init__(critical)
        self.name = 'Montage linker'
        self.protocol = protocol
        self.subject = subject
        self.montage = montage
        self.localization = montage.split('.')[0]
        self.montage_num = montage.split('.')[1]

    def _run(self, files, db_folder):
        montage_path = self.MONTAGE_PATH.format(protocol=self.protocol,
                                                subject=self.subject,
                                                localization=self.localization,
                                                montage=self.montage_num)

        self.pipeline.register_info('localization', self.localization)
        self.pipeline.register_info('montage', self.montage_num)
        for name, file in list(self.FILES.items()):
            fullfile = os.path.join(montage_path, file)
            if not os.path.exists(os.path.join(paths.db_root, fullfile)):
                raise ProcessingError("Cannot find montage for {} in {}".format(self.subject, fullfile))
            logger.info('File {} found'.format(file))
            self.pipeline.register_info(name, fullfile)


class MatlabEventConversionTask(PipelineTask):
    CONVERTERS = {
        'FR': FRMatConverter,
        'PAL': PALMatConverter,
        'catFR': CatFRMatConverter,
        'PS': PSMatConverter,
        'YC': YCMatConverter,
        'TH': THMatConverter,
    }

    def __init__(self, protocol, subject, montage, experiment, session,
                 event_label='task', converter_type=None, original_session=None, critical=True, **kwargs):
        super(MatlabEventConversionTask, self).__init__(critical)
        self.name = '{label} Event Creation: {exp}_{sess}'.format(label=event_label, exp=experiment, sess=session)
        self.converter_type = converter_type or self.CONVERTERS[re.sub(r'[^A-Za-z]', '', experiment)]
        self.protocol = protocol
        self.subject = subject
        self.montage = montage
        self.experiment = experiment
        self.session = session
        self.original_session = original_session if original_session is not None else session
        self.kwargs = kwargs
        self.event_label = event_label
        self.filename = '{label}_events.json'.format(label=event_label)
        self.pipeline = None

    def _run(self, files, db_folder):
        logger.set_label(self.name)
        converter = self.converter_type(self.protocol, self.subject, self.montage, self.experiment, self.session,
                                        self.original_session, files)
        events = converter.convert()

        self.create_file(self.filename, to_json(events), '{}_events'.format(self.event_label))


class ImportEventsTask(PipelineTask):
    PARSERS = {
        'FR': FRSessionLogParser,
        'PAL': PALSessionLogParser,
        'catFR': CatFRSessionLogParser,
        'math': MathSessionLogParser,
        'PS': PSLogParser,
    }

    CONVERTERS = {
        'FR': FRMatConverter,
        'PAL': PALMatConverter,
        'catFR': CatFRMatConverter,
        'math': MathMatConverter,
        'PS': PSMatConverter
    }

    def __init__(self, protocol, subject, montage, experiment, session, is_sys2, event_label='task',
                 converter_type=None, parser_type=None, original_session=None, critical=True, **kwargs):
        super(ImportEventsTask, self).__init__(critical)
        self.name = '{label} Event Import: {exp}_{sess}'.format(label=event_label, exp=experiment, sess=session)
        self.converter_type = converter_type or self.CONVERTERS[re.sub(r'[^A-Za-z]', '', experiment)]
        self.parser_type = parser_type or self.PARSERS[re.sub(r'[^A-Za-z]', '', experiment)]
        self.protocol = protocol
        self.subject = subject
        self.montage = montage
        self.experiment = experiment
        self.session = session
        self.original_session = original_session
        self.is_sys2 = is_sys2
        self.kwargs = kwargs
        self.event_label = event_label
        self.filename = '{label}_events.json'.format(label=event_label)
        self.pipeline = None

    def _run(self, files, db_folder):
        try:
            EventCreationTask.run(self, files, db_folder)
        except Exception as e:
            logger.error("Exception occurred creating events: {}! Defaulting to event conversion!".format(e))
            MatlabEventConversionTask.run(self, files, db_folder)


class CompareEventsTask(PipelineTask):
    def __init__(self, subject, montage, experiment, session, protocol='r1', code=None, original_session=None,
                 match_field=None, critical=True):
        super(CompareEventsTask, self).__init__(critical)
        self.name = 'Comparator {}_{}'.format(experiment, session)
        self.subject = subject
        self.code = code if code else subject
        self.original_session = int(original_session if original_session is not None else session)
        self.montage = montage
        self.experiment = experiment
        self.session = session
        self.protocol = protocol
        self.match_field = match_field if match_field else 'mstime'

    def get_matlab_event_file(self):
        if self.protocol == 'r1':
            ram_exp = 'RAM_{}'.format(self.experiment[0].upper() + self.experiment[1:])
            event_directory = os.path.join(paths.rhino_root, 'data', 'events', ram_exp,
                                           '{}_events.mat'.format(self.code))
        elif self.protocol == 'ltp':
            event_directory = os.path.join(paths.rhino_root, 'data', 'eeg', 'scalp', 'ltp', self.experiment, self.code,
                                           'session_{}'.format(self.original_session), 'events.mat')
        else:
            raise NotImplementedError('Only R1 and LTP event comparison implemented')

        return os.path.join(event_directory)

    def _run(self, files, db_folder):
        logger.set_label(self.name)

        mat_file = self.get_matlab_event_file()
        if not os.path.exists(mat_file):
            logger.warn("Could not find existing MATLAB file. Not executing comparison!")
            return

        mat_events_reader = \
            BaseEventReader(
                filename=mat_file,
                common_root=paths.rhino_root,
                eliminate_events_with_no_eeg=False,
            )
        logger.debug('Loading matlab events')
        mat_events = mat_events_reader.read()
        mat_session = self.original_session + (1 if self.protocol == 'ltp' else 0)
        self.sess_mat_events = mat_events[mat_events.session == mat_session]  # TODO: dependent on protocol
        new_events = from_json(os.path.join(db_folder, 'task_events.json'))
        if self.protocol == 'r1':
            try:
                major_version = '.'.join(new_events[-1].exp_version.split('.')[:1])
                major_version_num = float(major_version.split('_')[-1])
            except:
                major_version_num = 0
            if major_version_num >= 2 or ((not self.experiment.startswith("PS")) and self.experiment.endswith("3")):
                comparator_inputs = SYS2_COMPARATOR_INPUTS[self.experiment]
            else:
                comparator_inputs = SYS1_COMPARATOR_INPUTS[self.experiment]
        elif self.protocol == 'ltp':
            comparator_inputs = LTP_COMPARATOR_INPUTS[self.experiment]
        else:
            raise NotImplementedError('Only r1 and ltp event comparison implemented')

        comparator = EventComparator(new_events, self.sess_mat_events, **comparator_inputs)
        logger.debug('Comparing events...')

        found_bad, error_message = comparator.compare()

        if found_bad is True:
            logger.error("Event comparison failed!")
            logger.debug(error_message)
            assert False, 'Event comparison failed!'
        else:
            logger.debug('Comparison Success!')

        if self.protocol == 'r1':
            logger.debug('Comparing stim events...')
            try:
                major_version = '.'.join(new_events[-1].exp_version.split('.')[:1])
                if float(major_version.split('_')[-1]) >= 2:
                    comparator_inputs = SYS2_STIM_COMPARISON_INPUTS[self.experiment]
                else:
                    comparator_inputs = SYS1_STIM_COMPARISON_INPUTS[self.experiment]
            except ValueError:
                comparator_inputs = SYS2_STIM_COMPARISON_INPUTS[self.experiment]
            stim_comparator = StimComparator(new_events, self.sess_mat_events, **comparator_inputs)
            errors = stim_comparator.compare()

            if errors:
                logger.error("Stim comparison failed!")
                logger.debug(errors)
                assert False, 'Stim comparison failed!'
            else:
                logger.debug('Stim comparison success!')<|MERGE_RESOLUTION|>--- conflicted
+++ resolved
@@ -272,16 +272,13 @@
                 'RepFR': ElememRepFRLogParser, 
                 'DBOY': CourierSessionLogParser,
                 'OPS': BaseElememLogParser,
-<<<<<<< HEAD
                 'CPS': CPSElememLogParser,
-=======
                 'FR': ElememFRLogParser,
                 'IFR': ElememFRLogParser,
                 'catFR': ElememCatFRLogParser,
                 'ICatFR': ElememCatFRLogParser,
                 'EFRCourierReadOnly': ElememEFRCourierParser,
                 'EFRCourierOpenLoop': ElememEFRCourierParser,
->>>>>>> ad6da530
             }
         else:
             raise KeyError

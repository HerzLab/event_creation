--- conflicted
+++ resolved
@@ -13,12 +13,8 @@
 from .alignment.LTPAligner import LTPAligner
 from .alignment.system1 import System1Aligner
 from .alignment.system2 import System2Aligner
-<<<<<<< HEAD
 from .alignment.FreiburgAligner import FreiburgAligner 
 from .alignment.system3 import System3Aligner, System3FourAligner
-=======
-from .alignment.system3 import System3Aligner
->>>>>>> bd2ef81b
 from .configuration import paths
 from .cleaning.artifact_detection import ArtifactDetector
 from .cleaning.lcf import run_lcf
@@ -31,14 +27,10 @@
 from .parsers.base_log_parser import StimComparator, EventCombiner
 from .parsers.catfr_log_parser import CatFRSessionLogParser
 from .parsers.fr_log_parser import FRSessionLogParser
-<<<<<<< HEAD
 from .parsers.fr_sys3_log_parser import FRSys3LogParser,catFRSys3LogParser
 from .parsers.repfr_log_parser import repFRSessionLogParser
 from .parsers.courier_log_parser import CourierSessionLogParser
-=======
-from .parsers.repfr_log_parser import RepFRSessionLogParser
-from .parsers.fr_sys3_log_parser import FRSys3LogParser, catFRSys3LogParser
->>>>>>> bd2ef81b
+
 from .parsers.mat_converter import FRMatConverter, MatlabEEGExtractor, PALMatConverter, \
                                   CatFRMatConverter, PSMatConverter, MathMatConverter, YCMatConverter, \
                                   THMatConverter
@@ -93,14 +85,11 @@
 
         raw_eeg_groups = self.group_ns2_files(raw_eegs)
 
-<<<<<<< HEAD
+
         # sorry about this... FIXME
         if self.experiment == 'DBOY1':
             return
-
-=======
-        # Scalp EEG post-processing
->>>>>>> bd2ef81b
+          
         if self.protocol == 'ltp':
             # Process each EEG recording separately, if multiple exist
             success = np.zeros(len(raw_eeg_groups), dtype=bool)
@@ -116,7 +105,6 @@
                         continue
                 # Create EEG reader
                 reader = get_eeg_reader(raw_eeg, None)
-<<<<<<< HEAD
                 split_eeg_filename = self.SPLIT_FILENAME.format(subject=self.subject,
                                                                 experiment=self.experiment,
                                                                 session=self.session,
@@ -133,13 +121,6 @@
             # Detect Biosemi channel files
             num_split_files += len(glob.glob(os.path.join(self.pipeline.destination, 'noreref', '*.[A-Z]*')))
         elif self.protocol == 'r1':
-=======
-                # Set up ephys directory (note: does not actually "split" the data for scalp EEG sessions)
-                success[i] = reader.process_eeg(os.path.join(self.pipeline.destination))
-
-        # RAM post-processing
-        else:
->>>>>>> bd2ef81b
             if 'experiment_config' in files:
                 jacksheet_files = files['experiment_config']  # Jacksheet embedded in hdf5 file
             elif 'contacts' in files:
@@ -164,7 +145,6 @@
                                                                 session=self.session,
                                                                 time=reader.get_start_time_string())
                 reader.split_data(db_folder, split_eeg_filename)
-<<<<<<< HEAD
 
         else:
             logger.warn('Splitting not implemented for protocol {}'.format(self.protocol))
@@ -172,10 +152,7 @@
 
         num_split_files = (len(glob.glob(os.path.join(db_folder, 'noreref', '*.[0-9]*')))
                         + len(glob.glob(os.path.join(db_folder,'noreref','*.h5'))))
-=======
-            num_split_files = (len(glob.glob(os.path.join(db_folder, 'noreref', '*.[0-9]*')))
-                               + len(glob.glob(os.path.join(db_folder, 'noreref', '*.h5'))))
->>>>>>> bd2ef81b
+
 
             if num_split_files == 0:
                 raise ProcessingError(
@@ -204,7 +181,7 @@
     def R1_PARSERS(cls, sys_num):
         if sys_num <= 3.0:
             return {
-<<<<<<< HEAD
+
             'FR': FRSessionLogParser,
             'PAL': PALSessionLogParser,
             'catFR': CatFRSessionLogParser,
@@ -215,16 +192,7 @@
             'DBOY': CourierSessionLogParser,
         }
         elif sys_num<3.3:
-=======
-                'FR': FRSessionLogParser,
-                'PAL': PALSessionLogParser,
-                'catFR': CatFRSessionLogParser,
-                'PS': PSLogParser,  # which has its own dispatching system ...
-                'TH': THSessionLogParser,
-                'THR': THRSessionLogParser,
-            }
-        elif sys_num < 3.3:
->>>>>>> bd2ef81b
+
             return {
                 'FR': FRSys3LogParser,
                 'catFR': catFRSys3LogParser,
@@ -239,7 +207,6 @@
         elif sys_num == 3.3:
             return {
                 'FR': FRHostPCLogParser,
-<<<<<<< HEAD
                 'catFR':catFRHostPCLogParser,
                 'PS':PSLogParser,
                 'PS_FR':PSLogParser,
@@ -247,13 +214,7 @@
                 'PAL':PALSys3LogParser,
                 'RepFR': repFRSessionLogParser, 
                 'DBOY': CourierSessionLogParser,
-=======
-                'catFR': catFRHostPCLogParser,
-                'PS': PSLogParser,
-                'PS_FR': PSLogParser,
-                'PS_catFR': PSLogParser,
-                'PAL': PALSys3LogParser,
->>>>>>> bd2ef81b
+
             }
         elif sys_num == 3.4:
             return {

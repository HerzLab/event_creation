--- conflicted
+++ resolved
@@ -44,12 +44,8 @@
 from .parsers.math_parser import MathSessionLogParser
 from .parsers.hostpc_parsers import FRHostPCLogParser, catFRHostPCLogParser,\
         TiclFRParser
-<<<<<<< HEAD
 from .parsers.elemem_parsers import BaseElememLogParser, ElememRepFRLogParser, ElememFRLogParser, \
-        ElememCatFRLogParser
-=======
-from .parsers.elemem_parsers import BaseElememLogParser, ElememRepFRParser, ElememEFRCourierParser
->>>>>>> ce3d2ed4
+        ElememCatFRLogParser, ElememEFRCourierParser
 from .readers.eeg_reader import get_eeg_reader
 from .tasks import PipelineTask
 from .quality.util import get_time_field
@@ -252,13 +248,10 @@
                 'RepFR': ElememRepFRLogParser, 
                 'DBOY': CourierSessionLogParser,
                 'OPS': BaseElememLogParser,
-<<<<<<< HEAD
                 'FR': ElememFRLogParser,
-                'catFR': ElememCatFRLogParser
-=======
+                'catFR': ElememCatFRLogParser,
                 'EFRCourierReadOnly': ElememEFRCourierParser,
                 'EFRCourierOpenLoop': ElememEFRCourierParser,
->>>>>>> ce3d2ed4
             }
         else:
             raise KeyError

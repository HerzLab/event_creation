--- conflicted
+++ resolved
@@ -107,7 +107,6 @@
         event.stim_params.stim_duration = evdata["data"]["duration"]
         event.stim_params.anode_number = evdata["data"]["electrode_neg"]
         event.stim_params.cathode_number = evdata["data"]["electrode_pos"]
-<<<<<<< HEAD
         try:
             event.stim_params.anode_label = self._jacksheet[evdata["data"]["electrode_neg"]]
             event.stim_params.cathode_label = self._jacksheet[evdata["data"]["electrode_pos"]]
@@ -142,7 +141,6 @@
         super().__init__(protocol, subject, montage, experiment, session, files, primary_log='event_log',
                         include_stim_params=self._include_stim_params)
         
-#         self._session = -999
         self._add_fields(*dtypes.cps_fields)
         self._fields += (self.ps_state_params_template(),)
 
@@ -191,7 +189,6 @@
         # add stim params
         for k, v in evdata["data"]["stim_params"].items():
             evdata["data"][k] = v
-#         event = self.event_default(evdata)
         event = self.event_stimulation(evdata)
     
         event.type = 'UPDATE'
@@ -214,13 +211,6 @@
         event.type = 'EXIT'
         return event
     
-=======
-        event.stim_params.anode_label = self._jacksheet[evdata["data"]["electrode_neg"]]
-        event.stim_params.cathode_label = self._jacksheet[evdata["data"]["electrode_pos"]]
-        event.stim_params.pulse_freq = evdata["data"]["frequency"]
-        event.stim_params._remove = False
-        return event
-
 # LC: EFRCourier Parser
 class ElememEFRCourierParser(BaseElememLogParser):
     def __init__(self, protocol, subject, montage, experiment, session, files):
@@ -593,7 +583,6 @@
         except:
             ann_outputs = []
             print(("MISSING ANNOTATIONS FOR %s" % rec_start_event.store))
->>>>>>> ad6da530
 
         for recall in ann_outputs:
             new_event = self._new_rec_event(recall, rec_start_event)

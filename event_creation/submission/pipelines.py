--- conflicted
+++ resolved
@@ -29,16 +29,11 @@
     'catFR': ('verbal', 'stim'),
     'CatFR': ('verbal', 'stim'),
     'PS': ('stim',),
-<<<<<<< HEAD
-    'ltpFR': ('verbal',),
     'RepFR': ('verbal', ),
     'DBOY1': ('verbal',)
-=======
     'ltpFR': ('verbal', 'math', 'pyepl'),
     'VFFR': ('verbal', 'unity'),
     'prelim': ('verbal', 'unity'),
-    'repFR': ('verbal', 'FR')
->>>>>>> bd2ef81b
 }
 
 MATLAB_CONVERSION_TYPE = 'MATLAB_CONVERSION'

--- conflicted
+++ resolved
@@ -367,11 +367,7 @@
             raise ConfigurationError("File {} is required, but cannot be found. "
                                           "(Location: {}/{})".format(self.name, containing_directory,
                                                                      self.formatted_origin_filenames))
-<<<<<<< HEAD
-        print(f'multiple = {self.multiple}, _multiple = {self._multiple}')
-=======
         
->>>>>>> 84704c66
         if len(new_origin_paths) > 1 and not self.multiple:
             raise ConfigurationError("Multiple files matching {} found in {}/{} "
                                           "but multiple==False".format(self.name, self.formatted_origin_filenames,

--- conflicted
+++ resolved
@@ -167,14 +167,10 @@
         origin_directory: ''
         origin_file:
            - 'R1*_mono_*.csv'                    # only match on monopolar, will match bipolar in bipolar_electrode_config
-<<<<<<< HEAD
            #- 'R1*[!oi][!_]L0M0*.csv'             # allow matching on multiple files for older system 4 sessions, but don't double match
            #- 'R1*L0M0_STIM.csv'
            #- 'R1*[!oi][!_]L0M0STIM.csv'
-=======
-           #- 'R1*L0M0*.csv'                      # allow matching on multiple files for older system 4 sessions
-          #- 'R1*L0M0NOSTIM.csv'
->>>>>>> 6a4baba2
+           
         destination: electrode_config.csv
       - name: bipolar_electrode_config
         << : *FILE

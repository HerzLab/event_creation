from __future__ import print_function
import warnings
try:
    import pyedflib
except ImportError:
    warnings.warn("pyEDFlib not available")
import os
from sys import platform as _platform
import subprocess
import glob
import numpy as np
import json
from readers.nsx_utility.brpylib import NsxFile
import struct
import datetime
import sys
import bz2
from loggers import logger
from scipy.signal import butter, filtfilt
from shutil import copy

class UnSplittableEEGFileException(Exception):
    pass

class EEG_reader:

    DATA_FORMAT = 'int16'

    STRFTIME = '%d%b%y_%H%M'
    MAX_CHANNELS = 256

    EPOCH = datetime.datetime.utcfromtimestamp(0)

    def get_start_time(self):
        raise NotImplementedError

    def get_start_time_string(self):
        return self.get_start_time().strftime(self.STRFTIME)

    def get_start_time_ms(self):
        return int((self.get_start_time() - self.EPOCH).total_seconds() * 1000)

    def get_sample_rate(self):
        raise NotImplementedError

    def get_source_file(self):
        raise NotImplementedError

    def get_n_samples(self):
        raise NotImplementedError

    def write_sources(self, location, basename):
        try:
            with open(os.path.join(location, 'sources.json')) as source_file:
                sources = json.load(source_file)
        except:
            sources = {}

        sources[basename] = {
            'name': basename,
            'source_file': os.path.basename(self.get_source_file()),
            'start_time_str': self.get_start_time_string(),
            'start_time_ms': self.get_start_time_ms(),
            'n_samples': self.get_n_samples(),
            'sample_rate': self.get_sample_rate(),
            'data_format': self.DATA_FORMAT
        }

        with open(os.path.join(location, 'sources.json'), 'w') as source_file:
            json.dump(sources, source_file, indent=2, sort_keys=True)

    def split_data(self, location, basename):
        noreref_location = os.path.join(location, 'noreref')
        if not os.path.exists(noreref_location):
            os.makedirs(noreref_location)
        logger.info("Splitting data into {}/{}".format(location, basename))
        self._split_data(noreref_location, basename)
        self.write_sources(location, basename)
        logger.info("Splitting complete")

    def _split_data(self, location, basename):
        return NotImplementedError


class NK_reader(EEG_reader):

    def __init__(self, nk_filename, jacksheet_filename=None):
        self.raw_filename = nk_filename
        if jacksheet_filename:
            self.jacksheet = {v:k for k,v in read_jacksheet(jacksheet_filename).items()}
        else:
            self.jacksheet = None
        self.sample_rate = None
        self.start_datetime = None
        self.num_samples = None
        self._data = None

    def get_source_file(self):
        return self.raw_filename

    def get_n_samples(self):
        return self.num_samples

    def get_sample_rate(self):
        return self.sample_rate

    def set_jacksheet(self, jacksheet_filename):
        self.jacksheet = {v:k for k,v in read_jacksheet(jacksheet_filename).items()}

    def get_start_time(self):
        with open(self.raw_filename, 'rb') as f:
            # Skipping device block
            deviceBlockLen = 128
            f.seek(deviceBlockLen)

            # Reading EEG1 control block
            _ = f.read(1)  # block ID
            device_type = self.char_(f, 16)  # Device type
            new_format = device_type[:9] == 'EEG-1200A'
            number_of_blocks = self.uint8(f)
            if number_of_blocks > 1:
                raise UnSplittableEEGFileException('%s EEG2 Control blocks detected' % number_of_blocks)
            block_address = self.int32(f)
            _ = f.read(16)  # EEG control block name

            # Reading EEG2 Control block
            f.seek(block_address, 0)
            _ = f.read(1)  # Block ID
            _ = f.read(16)  # Data format
            number_of_blocks = self.uint8(f)
            if number_of_blocks > 1:
                raise UnSplittableEEGFileException('%d waveform blocks detected' % number_of_blocks)
            block_address = self.int32(f)
            _ = self.char_(f)  # Name of waveform block

            # Reading waveform block
            f.seek(block_address, 0)
            _ = self.uint8(f)  # Block ID
            _ = self.char_(f,16)  # Data format
            _ = self.uint8(f)  # Data type
            L = self.uint8(f)  # Byte length of one data
            M = self.uint8(f)  # Mark/event flag

            T_year = self.bcd_converter(self.uint8(f)) + 2000
            T_month = self.bcd_converter(self.uint8(f))
            T_day = self.bcd_converter(self.uint8(f))
            T_hour = self.bcd_converter(self.uint8(f))
            T_minute = self.bcd_converter(self.uint8(f))
            T_second = self.bcd_converter(self.uint8(f))

            dt = datetime.datetime(T_year, T_month, T_day, T_hour, T_minute, T_second)
            return dt

    @staticmethod
    def bcd_converter(bits_in):
        x = '{0:08b}'.format(bits_in)
        return 10*int(x[:4],2) + int(x[4:],2)

    @staticmethod
    def fread(f, format, n, size):
        bits = f.read(n * size)
        rtn = struct.unpack(str(n) + format, bits)
        if n == 1:
            return rtn[0]
        else:
            return rtn

    @classmethod
    def int64(cls, f, n=1):
        return cls.fread(f, 'q', n, 8)

    @classmethod
    def uint64(cls, f, n=1):
        return cls.fread(f, 'Q', n, 8)

    @classmethod
    def int64(cls, f, n=1):
        return cls.fread(f, 'Q', n, 8)

    @classmethod
    def uint32(cls, f, n=1):
        return cls.fread(f, 'I', n, 4)

    @classmethod
    def int32(cls, f, n=1):
        return cls.fread(f, 'i', n, 4)

    @classmethod
    def uint16(cls, f, n=1):
        return cls.fread(f, 'H', n, 2)

    @classmethod
    def int16(cls, f, n=1):
        return cls.fread(f, 'h', n, 2)

    @classmethod
    def uint8(cls, f, n=1):
        return cls.fread(f, 'B', n, 1)

    @classmethod
    def char_(cls, f, n=1):
        out = cls.fread(f, 'c', n, 1)
        if len(out) > 1:
            return ''.join(out)
        else:
            return out

    @property
    def labels(self):
        return self.get_labels(elec_file =os.path.splitext(self.raw_filename)[0] + '.21E')

    @classmethod
    def get_labels(cls, elec_file):

        lines = [line.strip() for line in open(elec_file).readlines()]
        end_range = lines.index('[SD_DEF]')
        split_lines = [line.split('=') for line in lines[:end_range] if '=' in line]
        nums_21e, names_21e = zip(*split_lines[:end_range])
        nums_21e = np.array([int(n) for n in nums_21e])
        names_21e = np.array(names_21e)

        channel_order = range(10) + [22, 23] + range(10, 19) + [20, 21] + range(24, 37) + [74, 75] + \
                        range(100, 254) + [50, 51]

        channels = []
        for channel in channel_order:
            channels.append(names_21e[nums_21e == channel])
            if channels[-1] == '':
                channels[-1] = ' '

        return {i+1:c[0] for i,c in enumerate(channels)}

    def get_data(self, jacksheet_dict):
        eeg_file = self.raw_filename
        elec_file = os.path.splitext(eeg_file)[0] + '.21E'

        with open(eeg_file, 'rb') as f:
            # Skipping device block
            deviceBlockLen = 128
            f.seek(deviceBlockLen)

            # Reading EEG1 control block
            _ = f.read(1) # block ID
            device_type = self.char_(f, 16) # Device type
            new_format = device_type[:9] == 'EEG-1200A'
            number_of_blocks = self.uint8(f)
            if number_of_blocks > 1:
                raise UnSplittableEEGFileException('%s EEG2 Control blocks detected' % number_of_blocks)
            block_address = self.int32(f)
            _ = f.read(16) # EEG control block name

            # Reading EEG2 Control block
            f.seek(block_address, 0)
            _ = f.read(1) # Block ID
            _ = f.read(16) # Data format
            number_of_blocks = self.uint8(f)
            if number_of_blocks > 1:
                raise UnSplittableEEGFileException('%d waveform blocks detected' % number_of_blocks)
            block_address = self.int32(f)
            _ = f.read(16) # Name of waveform block

            # Reading waveform block
            f.seek(block_address, 0)
            _ = f.read(1) # Block ID
            _ = f.read(16) # Data format
            _ = f.read(1) # Data type
            L = self.uint8(f) # Byte length of one data
            M = self.uint8(f) # Mark/event flag

            T_year = self.uint8(f)
            T_month = self.uint8(f)
            T_day = self.uint8(f)
            T_hour = self.uint8(f)
            T_minute = self.uint8(f)
            T_second = self.uint8(f)

            logger.debug('Date of session: %d/%d/%d\n' % (T_month, T_day, T_year))
            logger.debug('Time of start: %02d:%02d:%02d\n' % (T_hour, T_minute, T_second))

            sample_rate = self.uint16(f)
            sample_rate_conversion = {
                int('C064', 16): 100,
                int('C068', 16): 200,
                int('C068', 16): 500,
                int('C3E8', 16): 1000,
                int('C7D0', 16): 2000,
                int('D388', 16): 5000,
                int('E710', 16): 10000
            }

            if sample_rate in sample_rate_conversion:
                actual_sample_rate = sample_rate_conversion[sample_rate]
                self.sample_rate = actual_sample_rate
            else:
                raise UnSplittableEEGFileException('Unknown sample rate')

            num_100_ms_blocks = self.uint32(f)
            logger.debug('Length of session: %2.2f hours\n' % (num_100_ms_blocks/10./3600.))
            num_samples = actual_sample_rate * num_100_ms_blocks / 10.
            self.num_samples = num_samples
            ad_off = self.int16(f)
            ad_val = self.uint16(f)
            bit_len = self.uint8(f)
            com_flag = self.uint8(f)
            num_channels = self.uint8(f)

            if (num_channels == 1 and num_samples - actual_sample_rate == 0) and not new_format:
                raise UnSplittableEEGFileException('Expecting old format, but 1 channel for 1 second')
            elif num_channels > 1 and new_format:
                raise UnSplittableEEGFileException('Expecting new format, but > 1 channel')

            if new_format:
                logger.debug('NEW FORMAT...')

                waveform_block_old_format = 39 + 10 + 2 * actual_sample_rate + float(M) * actual_sample_rate
                control_block_eeg1_new = 1072
                block_address_eeg2 = block_address + waveform_block_old_format + control_block_eeg1_new

                # EEG2 Format
                add_try = block_address_eeg2
                f.seek(add_try, 0)
                _ = self.uint8(f)  # block ID
                _ = self.char_(f, 16)  # data format
                _ = self.uint16(f)  # # of waveform blocks
                _ = self.char_(f)  # Reserved
                wave_block_new = self.int64(f)  # Address of block 1

                # EEG2 waveform format
                f.seek(wave_block_new, 0)
                _ = self.uint8(f)  # block ID
                _ = self.char_(f, 16)  # Device format
                _ = self.uint8(f)  # Data type
                L = self.uint8(f)  # Byte length of one data
                M = self.uint8(f)  # Mark/event flag

                #  Now things get a little different with the new header
                _ = self.char_(f, 20)  #  Start time string
                actual_sample_rate = self.uint32(f)  #  Data interval (sample rate)
                self.sample_rate = actual_sample_rate
                num_100_ms_blocks = self.uint64(f)  #  Length of session

                num_samples = actual_sample_rate * num_100_ms_blocks / 10
                self.num_samples = num_samples
                ad_off = self.int16(f)  #  AD offset at 0V
                ad_val = self.uint16(f)  #  ACD val for 1 division
                bit_len = self.uint16(f)  #  Bit length of one sample
                com_flag = self.uint16(f)  #  Data compression
                reserve_l = self.uint16(f)  #  Reserve length
                _ = self.char_(f, reserve_l)  #  Reserve data

                num_channels = self.uint32(f) # Number of RAW recordings


            lines = [line.strip() for line in open(elec_file).readlines()]
            end_range = lines.index('[SD_DEF]')
            split_lines = [line.split('=') for line in lines[:end_range] if '=' in line ]
            nums_21e, names_21e = zip(*split_lines[:end_range])
            nums_21e = [int(n) for n in nums_21e]

            channel_order = range(10) + [22, 23] + range(10, 19) + [20, 21] + range(24, 37) + [74, 75] + \
                            range(100, 254) + [50, 51]

            jacksheet_nums = np.arange(len(channel_order)) + 1
            names_21e_ordered = np.chararray(len(channel_order), 16)
            nums_21e_ordered = np.array([-1 for _ in channel_order])
            for i, chan_num in enumerate(channel_order):
                if not chan_num in nums_21e:
                    names_21e_ordered[i] = ''
                    continue
                names_21e_ordered[i] = names_21e[nums_21e.index(chan_num)]
                nums_21e_ordered[i] = chan_num

            jacksheet_nums = jacksheet_nums[names_21e_ordered != '']
            nums_21e_ordered = nums_21e_ordered[names_21e_ordered != '']
            names_21e_ordered = names_21e_ordered[names_21e_ordered != '']

            data_num_to_21e_index = np.zeros(num_channels) - 1

            channel_mask = np.array([name in jacksheet_dict.keys() for name in names_21e_ordered])
            nums_21e_filtered = nums_21e_ordered[channel_mask]
            names_21e_filtered = names_21e_ordered[channel_mask]
            jacksheet_filtered = [jacksheet_dict[name] for name in names_21e_filtered]

            gain = [-1 for _ in range(num_channels)]
            for i in range(num_channels):
                chan = self.int16(f)
                matching_row = (nums_21e_filtered == chan)
                if matching_row.any():
                    data_num_to_21e_index[i] = np.where(matching_row)[0]
                else:
                    data_num_to_21e_index[i] = -1

                f.seek(6, 1)
                chan_sensitivity = self.uint8(f)
                raw_cal = self.uint8(f)
                cal_conversion = {
                    0: 1000.,
                    1: 2.,
                    2: 5.,
                    3: 10.,
                    4: 20.,
                    5: 50.,
                    6: 100.,
                    7: 200.,
                    8: 500.,
                    9: 1000.
                }
                gain[i] = cal_conversion[raw_cal] / float(ad_val)

            if not len(np.unique(gain)) == 1:
                raise UnSplittableEEGFileException('All channels do not have the same gain')
            self.gain = gain[0]

            if not (np.count_nonzero(data_num_to_21e_index != -1) == len(nums_21e_filtered)):
                bad_indices = [not i in data_num_to_21e_index for i in range(len(names_21e_filtered))]
                bad_names = names_21e_filtered[np.array(bad_indices)]
                good_names = names_21e_filtered[np.logical_not(np.array(bad_indices))]
                unique_bad_names = bad_names[np.array([bad_name not in good_names for bad_name in bad_names])]
                if len(unique_bad_names) > 0:
                    raise UnSplittableEEGFileException('Could not find recording for channels:\n%s' % unique_bad_names)

            # Get the data!
            logger.debug('Reading...')
            data = np.fromfile(f, 'int16', int((num_channels + 1) * num_samples))
            if len(data) / (num_channels + 1) != num_samples:
                num_samples = len(data) / (num_channels + 1)
                logger.warn('Number of samples specified in file is wrong. Specified: {}, actual: {}'.format(self.num_samples,
                                                                                                     num_samples))
                self.num_samples = num_samples
            data = data.reshape((int(num_samples), int(num_channels + 1))).T
            #data = np.array(self.uint16(f, int((num_channels + 1) * num_samples))).reshape((int(num_samples), int(num_channels + 1))).T
            logger.debug( 'Done.')

            # Filter only for relevant channels
            data_num_mask = np.array(data_num_to_21e_index != -1)
            data = data[np.append(data_num_mask,False), :]
            data_num_to_21e_index = data_num_to_21e_index[data_num_mask]

            # Remove offset
            data = data + ad_off
            data_dict = {jacksheet_filtered[int(data_num_to_21e_index[i])]: data[i,:] for i in range(data.shape[0])}
            return data_dict

    def channel_data(self, channel):
        if not self._data:
            if not self.jacksheet:
                raise UnSplittableEEGFileException("Cannot split EEG without jacksheet")
            self._data = self.get_data(self.jacksheet)
        return self._data[channel]

    def _split_data(self, location, basename):
        if not os.path.exists(location):
            os.makedirs(location)
        if not self.jacksheet:
            raise UnSplittableEEGFileException('Jacksheet not specified')
        data = self.get_data(self.jacksheet)
        if not self.sample_rate:
            raise UnSplittableEEGFileException('Sample rate not determined')

        sys.stdout.flush()
        for channel, channel_data in data.items():
            filename = os.path.join(location, basename + ('.%03d' % channel))

            logger.debug(channel)
            sys.stdout.flush()
            channel_data.astype(self.DATA_FORMAT).tofile(filename)


class Multi_NSx_reader(EEG_reader):

    def __init__(self, nsx_filenames, jacksheet_filename=None):
        self.readers = [NSx_reader(filename, jacksheet_filename, i) for i, filename in enumerate(nsx_filenames)]

    def get_source_file(self):
        return self.readers[0].get_source_file()

    def get_start_time(self):
        return self.readers[0].get_start_time()

    def get_sample_rate(self):
        sample_rates = np.array([reader.get_sample_rate() for reader in self.readers])
        if len(np.unique(sample_rates)) != 1:
            raise UnSplittableEEGFileException('Cannot split files with multiple sample rates together: {}'.format(sample_rates))
        return sample_rates[0]

    def get_n_samples(self):
        return min([reader.get_n_samples() for reader in self.readers])

    def write_sources(self, location, basename):
        try:
            with open(os.path.join(location, 'sources.json')) as source_file:
                sources = json.load(source_file)
        except:
            sources = {}

        sources[basename] = {
                'start_time_str': self.get_start_time_string(),
                'start_time_ms': self.get_start_time_ms(),
                'n_samples': self.get_n_samples(),
                'sample_rate': self.get_sample_rate(),
                'source_file': os.path.basename(self.get_source_file()),
                'data_format': self.DATA_FORMAT
                 }
        for i, reader in enumerate(self.readers):
             sources[basename].update({i:
                 {
                'source_file': os.path.join(os.path.basename(os.path.dirname(reader.get_source_file())),
                                            os.path.basename(reader.get_source_file())),
                'start_time_str': reader.get_start_time_string(),
                'start_time_ms': reader.get_start_time_ms(),
                'n_samples': reader.get_n_samples(),
                'sample_rate': reader.get_sample_rate(),
                'data_format': reader.DATA_FORMAT
                 }
            })

        with open(os.path.join(location, 'sources.json'), 'w') as source_file:
            json.dump(sources, source_file, indent=2, sort_keys=True)

    def _split_data(self, location, basename):
        for reader in self.readers:
            reader._split_data(location, basename)


class NSx_reader(EEG_reader):
    TIC_RATE = 30000

    N_CHANNELS = 128

    SAMPLE_RATES = {
        '.ns2': 1000
    }


    def __init__(self, nsx_filename, jacksheet_filename=None,  file_number = 0):
        self.raw_filename = nsx_filename
        self.lowest_channel = file_number * self.N_CHANNELS
        if jacksheet_filename:
            if os.path.splitext(jacksheet_filename)[1] in ('.txt', '.json'):
                self.jacksheet = read_jacksheet(jacksheet_filename)
            else:
                raise NotImplementedError('Non-txt, non-json jacksheet not implemented')
        else:
            self.jacksheet = None
        try:
            self.nsx_info = self.get_nsx_info(nsx_filename)
        except IOError:
            raise IOError("Could not read %s" % nsx_filename)

        self._data = None

    def get_source_file(self):
        return self.raw_filename

    def get_start_time(self):
        return self.nsx_info['start_time']

    def get_n_samples(self):
        return self.nsx_info['n_samples']

    def get_sample_rate(self):
        return self.nsx_info['sample_rate']

    @property
    def labels(self):
        return {channel:num for num, channel in self.jacksheet.items()}

    @property
    def data(self):
        if not self._data:
            self._data = self.nsx_info['reader'].getdata()
        return self._data

    def channel_data(self, channel):
        channels = np.array(self.data['elec_ids'])
        return self.data['data'][channels==channel, :]

    @classmethod
    def get_nsx_info(cls, nsx_file):
        reader = NsxFile(nsx_file)
        _, extension = os.path.splitext(nsx_file)
        data = reader.getdata()
        start_time = reader.basic_header['TimeOrigin']
        total_data_points = sum([header['NumDataPoints'] for header in data['data_headers']])
        sample_rate = NSx_reader.SAMPLE_RATES[extension]
        length_ms = total_data_points / float(sample_rate) * 1000.
        return {'filename': nsx_file,
                'start_time': start_time,
                'length_ms': length_ms,
                'n_samples': total_data_points,
                'sample_rate': sample_rate,
                'reader': reader}

    def _split_data(self, location, basename):
        channels = np.array(self.data['elec_ids'])
        for label, channel in self.labels.items():
            recording_channel = channel - self.lowest_channel
            if recording_channel < 0 or recording_channel > self.data['data'].shape[0]:
                logger.warn('Not getting channel {} from file {}'.format(channel, self.raw_filename))
                continue
            filename = os.path.join(location, basename + '.%03d' % channel)
            logger.debug('%s: %s' % (label, channel))
            data = self.data['data'][channels==channel, :].astype(self.DATA_FORMAT)
            data.tofile(filename)
            sys.stdout.flush()


class EDF_reader(EEG_reader):

    def __init__(self, edf_filename, jacksheet_filename=None, substitute_raw_file_for_header=None):
        self.raw_filename = edf_filename
        if jacksheet_filename:
            self.jacksheet = {v:k for k,v in read_jacksheet(jacksheet_filename).items()}
        else:
            self.jacksheet = None
        try:
            self.reader = pyedflib.EdfReader(edf_filename)
        except IOError:
            raise
        self.headers = self.get_channel_info(substitute_raw_file_for_header)

    def get_source_file(self):
        return self.raw_filename

    def get_start_time(self):
        return self.reader.getStartdatetime()

    def get_n_samples(self):
        n_samples = np.unique(self.reader.getNSamples())
        n_samples = n_samples[n_samples != 0]
        if len(n_samples) != 1:
            raise UnSplittableEEGFileException('Could not determine number of samples in file %s' % self.raw_filename)
        return n_samples[0]

    def set_jacksheet(self, jacksheet_filename):
        self.jacksheet = {v:k for k,v in read_jacksheet(jacksheet_filename).items()}

    def get_channel_info(self, substitute_file=None):
        if substitute_file is None:
            reader = self.reader
        else:
            reader = pyedflib.EdfReader(substitute_file)

        headers = {}
        for i in range(self.MAX_CHANNELS):
            header = reader.getSignalHeader(i)
            if header['label']!= '':
                headers[i] = header
        return headers

    def get_sample_rate(self, channels=None):
        sample_rate = None
        for channel, header in self.headers.items():
            if channels and channel not in channels:
                continue
            if header['sample_rate']:
                if not sample_rate:
                    sample_rate = header['sample_rate']
                elif sample_rate != header['sample_rate']:
                    raise UnSplittableEEGFileException('Different sample rates for recorded channels')
        return sample_rate

    @property
    def labels(self):
        return {i+1:header['label'] for i, header in self.headers.items()}

    def channel_data(self, channel):
        return self.reader.readSignal(channel)

    def _split_data(self, location, basename):
        sys.stdout.flush()
        already_split_channels = []
        for channel, header in self.headers.items():
            if self.jacksheet:
                if header['label'] not in self.jacksheet:
                    label = header['label'].replace('-REF', '')
                    if label not in self.jacksheet:
                        continue
                else:
                    label = header['label']
                out_channel = self.jacksheet[label]
                if label in already_split_channels:
                    continue
            else:
                out_channel = channel
            filename = os.path.join(location, basename + '.%03d' % (out_channel))

            logger.debug('{}: {}'.format(out_channel, header['label']))
            sys.stdout.flush()
            data = self.reader.readSignal(channel).astype(self.DATA_FORMAT)
            data.tofile(filename)
            already_split_channels.append(label)


class EGI_reader(EEG_reader):
    """
    Parses the EEG sample data from a .raw.bz2 file. The raw file begins with a header with a series of information
    such as the version number, start time, and sample rate of the recording. The data samples immediately follow the
    header. Because the data is in compressed .bz2 format, bytes must be decompressed as the file is read using Ptyhon's
    built-in BZ2File class. Full information on the format of EGI .raw files can be found online at:
    https://sccn.ucsd.edu/eeglab/testfiles/EGI/NEWTESTING/rawformat.pdf

    DATA FIELDS:
    raw_filename: The path to the .raw file containing the EEG data for the session.
    basename: The string used to name the channel files once split (typically subj_DDMonYY_HHMM).
    noreref_loc: The path to the noreref directory.
    data: Holds the unpacked and split EEG data.
    header: A dictionary where the header info from the beginning of the raw file is stored.
    header_names: A mapping of header names to the format string required for unpacking that header item.
    amp_gain: The gain factor
    data_format: A string stating the format in which the output split channel files will be written.
    """
    def __init__(self, raw_filename, unused_jacksheet):
        self.raw_filename = raw_filename
        self.basename = ''
        self.noreref_loc = ''
        self.start_datetime = None
        self._data = None
        self.header = {}
        self.header_names = (('version', '>l'), ('year', '>h'), ('month', '>h'), ('day', '>h'), ('hour', '>h'),
                             ('minute', '>h'), ('second', '>h'), ('msec', '>l'), ('sample_rate', '>h'),
                             ('num_channels', '>h'), ('gain', '>h'), ('bits', '>h'), ('amp_range', '>h'),
                             ('num_samples', '>l'), ('num_events', '>h'))
        self.amp_gain = 1.
        self.data_format = '\'short\''

    def read_header(self):
        """
        Parses the header information from an EGI file. The header consists of the first 36 + (4 * num_events) bytes of
        the file. The format of each header is specified in self.header_names: '>l' is a 4-byte big-endian signed long,
        and '>h' is a 2-byte big-endian signed short. The header fields are as follows (in order):

        Version Number: 2, 4, or 6 depending on whether the data is formatted as shorts, singles, or doubles
        Year: The start year of the recording
        Month: The start month of the recording
        Day: The start day of the recording
        Hour: The start hour of the recording
        Minute: The start minute of the recording
        Second: The start second of the recording
        Millisecond: The start millisecond of the recording
        Sample Rate: The sampling rate of the recording, in Hz
        Number of Channels: The number of electrodes being recorded from
        Gain: The board gain; can be either 1, 2, 4, or 8
        Bits: The number of conversion bits
        Amplifier Range: The range of the amplifier, in uV
        Number of Samples: The number of samples per channel in the recording
        Number of Events: The number of event channels, typically the sync pulse channel(s)
        Event Names: The four-character label for each event (e.g. 'DIN1', 'DI15')
        """
        with bz2.BZ2File(self.raw_filename, 'rb') as raw_file:
            # Read header info; each pair from self.header_names contains the name of the header and the format to be
            # used by struct.unpack(); '>l' unpacks a long, '>h' unpacks a short.
            for pair in self.header_names:
                bytes_to_read = 2 if pair[1] == '>h' else 4
                self.header[pair[0]] = struct.unpack(pair[1], raw_file.read(bytes_to_read))[0]

            # Read event codes
            self.header['event_codes'] = np.empty(self.header['num_events'], dtype='S4')
            for i in range(0, self.header['num_events']):
                # Each event code is four characters long
                code = struct.unpack('>4c', raw_file.read(4))
                code = (x.rstrip() for x in code)
                code = ''.join(code)
                self.header['event_codes'][i] = code

            self.start_datetime = datetime.datetime(self.header['year'], self.header['month'], self.header['day'],
                                                    self.header['hour'], self.header['minute'], self.header['second'])

            # Log various information about the file
            logger.debug('EEG File Information:')
            logger.debug('---------------------')
            logger.debug('Sample Rate = %d' % self.header['sample_rate'])
            logger.debug('Start of recording = %d/%d/%d %02d:%02d' % (self.header['month'], self.header['day'],
                                                                      self.header['year'], self.header['hour'],
                                                                      self.header['minute']))
            logger.debug('Number of Channels = %d' % self.header['num_channels'])
            logger.debug('Number of Events = %d' % self.header['num_events'])

    def get_data(self):
        """
        Parses the data samples from an EGI file. The first data sample begins at index 36 + (4 * num_events), and there
        are a total of (num_channels + num_events) * num_samples data samples in the file. Each sample is either 2, 4,
        or 8 bytes long, depending on the version number. Typically, for our data files, it is 4 bytes per sample. All
        data is signed and big-endian.
        """
        # Read header info if have not already done so
        if not self.header:
            self.read_header()

        # Determine whether the EEG data is formatted as shorts, singles, or doubles and set the unpacking format
        # accordingly. Version 2 = short, 4 = single, 6 = double.
        eeg_format_map = {2: ('>h', 2), 4: ('>f', 4), 6: ('>d', 8)}
        fmt, bytes_per_sample = eeg_format_map[self.header['version']] if self.header['version'] in eeg_format_map \
            else (None, None)
        if not fmt:
            raise Exception('Unknown EGI format %d' % self.header['version'])

        # A highpass filter is run for "version 4" data
        run_highpass = True if self.header['version'] == 4 else False

        # Calculate total number of samples to read
        total_samples = (self.header['num_channels'] + self.header['num_events']) * self.header['num_samples']

        # Calculate the gain factor for converting raw EEG data to uV
        amp_info = np.array(((-32767., 32767.), (-2.5, 2.5)))
        amp_fact = 1000.
        self.amp_gain = calc_gain(amp_info, amp_fact)

        # Limit the number of samples that are copied at once, to reduce memory usage
        step_size = 1000000
        total_read = 0
        raw = np.zeros((total_samples, 1))
        logger.debug('Loading %d samples...' % total_samples)
        with bz2.BZ2File(self.raw_filename, 'rb') as raw_file:
            # Go to index for the beginning of the EEG samples in the raw file
            data_start_index = 36 + 4 * self.header['num_events']
            raw_file.seek(data_start_index)

            # Read samples in blocks of step_size, until all samples have been read
            while total_read < total_samples:
                samples_left = total_samples - total_read
                samples_to_read = samples_left if samples_left < step_size else step_size
                unpacked_samples = struct.unpack(fmt[0] + str(samples_to_read)+fmt[1], raw_file.read(samples_to_read * bytes_per_sample))
                samples_array = np.array(unpacked_samples)
                raw[total_read:total_read+samples_to_read] = np.reshape(samples_array, (samples_to_read, 1))
                total_read += samples_to_read
<<<<<<< HEAD
        log('%d...Done' % total_read)
=======
            logger.debug('%d...Done' % total_read)
>>>>>>> 25b7a529

        # Organize the data into a matrix with each channel and event on its own row
        # self._data = np.reshape(raw, (self.header['num_channels'] + self.header['num_events'], 1000)). order='F')
        self._data = raw.reshape((self.header['num_channels'] + self.header['num_events'], self.header['num_samples']), order='F')

<<<<<<< HEAD
        if run_highpass:
            # Run a first-order highpass butterworth filter on the EEG signal from each channel.
            log('Running first-order .1 Hz highpass filter on all channels.')
            for i in range(self._data.shape[0]):
                self._data[i] = butter_filt(self._data[i], .1, self.header['sample_rate'], 'highpass', 1)
            log('Done')
=======
            if run_highpass:
                logger.debug('Running first-order .1 Hz highpass filter on all channels.')
                for i in range(self._data.shape[0]):
                    self._data[i] = butter_filt(self._data[i], .1, self.header['sample_rate'], 'highpass', 1)
                logger.debug('Done')
>>>>>>> 25b7a529

        # Divide the signal by the amplifier gain
        self._data = self._data / self.amp_gain

    def _split_data(self, location, basename):
        """
        Splits the data extracted from the raw file into each channel and event, and writes the data for each channel
        into a separate file. Also writes two parameter files containing the sample rate, data format, and amp gain
        for the session.
        :param location: A string denoting the directory in which the channel files are to be written
        :param basename: The string used to name the channel files (typically subj_DDMonYY_HHMM)
        """
        self.basename = basename
        self.noreref_loc = location
        self.get_data()

        # Create directory if needed
        if not os.path.exists(location):
            os.makedirs(location)

<<<<<<< HEAD
        log('Spltting into %s/%s: ' % (location, basename))
=======
>>>>>>> 25b7a529

        # Write EEG channel files
        for i in range(self.header['num_channels']):
            j = i+1
            filename = os.path.join(location, basename + ('.%03d' % j))
            logger.debug(str(i+1))
            sys.stdout.flush()
            # Each row of self._data contains all samples for one channel or event
            self._data[i].astype(self.DATA_FORMAT).tofile(filename)

        # Write event channel files
        current_event = 0
        for i in range(self.header['num_channels'], self.header['num_channels'] + self.header['num_events']):
            filename = (basename, '.', self.header['event_codes'][current_event])
            filename = os.path.join(location, ''.join(filename))
            logger.debug(self.header['event_codes'][current_event])
            sys.stdout.flush()
            # Each row of self._data contains all samples for one channel or event, so write each row to its own file
            self._data[i].astype(self.DATA_FORMAT).tofile(filename)
            current_event += 1
<<<<<<< HEAD
        log('Saved.')

        # Write the sample rate, data format, and amplifier gain to two params.txt files in the noreref folder
        log('Writing param files.')
=======


        logger.debug('Writing param files.')
>>>>>>> 25b7a529
        paramfile = os.path.join(location, 'params.txt')
        params = 'samplerate ' + str(self.header['sample_rate']) + '\ndataformat ' + self.data_format + '\ngain ' + str(self.amp_gain)
        with open(paramfile, 'w') as f:
            f.write(params)
        paramfile = os.path.join(location, basename + '.params.txt')
        with open(paramfile, 'w') as f:
            f.write(params)
        logger.debug('Done.')

    def reref(self, bad_chans, location):
        """
        Rereferences the EEG recordings and writes the referenced data to separate files for each channel. Rereferencing
        is performed by dividing each sample by the average voltage of that sample number across all good channels
        (excluding event channels).

        :param bad_chans: 1-D numpy array containing all channel numbers to be excluded from rereferencing
        :param location: A string denoting the directory to which the reref files will be written
        """
        # Create directory if needed
        if not os.path.exists(location):
            os.makedirs(location)

<<<<<<< HEAD
        log('Rerefencing data...')

        # Ignore bad channels for the purposes of calculating the averages for rereference
        good_chans = np.setdiff1d(np.array(range(1, self.header['num_channels']+1)), np.array(bad_chans))

        # Find the average value of each sample across all good channels (index of each channel is channel number - 1)
=======
        logger.debug('Rerefencing data...')
        # Find the average value of each sample across all good channels
>>>>>>> 25b7a529
        means = np.mean(self._data[good_chans-1], axis=0)

        # Rereference the data
        self._data[good_chans-1] -= means

        # Reverse the gain (even though noreref already did this?)
        # self._data = (self._data / self.amp_gain).astype('int16')
        logger.debug('Done.')

        # Write reref files
        logger.debug('Writing rereferenced channels...')
        for chan in good_chans:
            filename = os.path.join(location, self.basename + ('.%03d' % chan))
            # Write the rereferenced data from each channel to its own file
            self._data[chan-1].astype(self.DATA_FORMAT).tofile(filename)
        logger.debug('Done.')

        # Copy the params.txt file from the noreref folder
        logger.debug('Copying param file...')
        copy(os.path.join(self.noreref_loc, 'params.txt'), location)
        logger.debug('Done.')

    def get_start_time(self):
        # Read header info if have not already done so, as the header contains the start time info
        if not self.header:
            self.read_header()
        return self.start_datetime

    def get_start_time_string(self):
        return self.get_start_time().strftime(self.STRFTIME)

    def get_start_time_ms(self):
        return int((self.get_start_time() - self.EPOCH).total_seconds() * 1000)

    def get_sample_rate(self):
        if not self.header:
            self.read_header()
        return self.header['sample_rate']

    def get_source_file(self):
        return self.raw_filename

    def get_n_samples(self):
        if not self.header:
            self.read_header()
        return self.header['num_samples']


class BIO_reader(EEG_reader):
    """
    Parses the EEG sample data from a Biosemi .bdf file. The file begins with a header with a series of information
    written in ASCII such as the version number, start time, and channel count of the recording. This is followed by
    24-bit binary for each of the EEG data samples. Full information on the format of .bdf files can be found
    on Biosemi's website at http://www.biosemi.com/faq/file_format.htm

    DATA FIELDS:
    raw_filename: The path to the .raw file containing the EEG data for the session.
    basename: The string used to name the channel files once split (typically subj_DDMonYY_HHMM).
    noreref_loc: The path to the noreref directory.
    start_datetime: The start time and date of the recording.
    data: Holds the unpacked and split EEG data.
    header: A dictionary where the header info from the beginning of the raw file is stored.
    header_names: A mapping of header names to the format string required for unpacking that header item.
    gain: The gain factor
    data_format: A string stating the format in which the output split channel files will be written.
    sample_rate: The sample rate of the recording
    """
    def __init__(self, raw_filename, unused_jacksheet):
        self.raw_filename = raw_filename
        self.basename = ''
        self.noreref_loc = ''
        self.start_datetime = None
        self._data = None
        self.header = {}
        self.header_names = (('ID2', 7, False), ('subject', 80, False), ('recording', 80, False), ('date', 8, False),
                             ('time', 8, False), ('num_header_bytes', 8, False), ('sample_format', 44, False),
                             ('num_records', 8, False), ('record_dur', 8, False), ('num_channels', 4, False),
                             ('channel_names', 16, True), ('transducer_type', 80, True), ('physical_dims', 8, True),
                             ('physical_min', 8, True), ('physical_max', 8, True), ('digital_min', 8, True),
                             ('digital_max', 8, True), ('prefiltering', 80, True), ('samps_per_record', 8, True),
                             ('reserved', 32, True))
        self.gain = None
        self.data_format = '\'short\''
        self.sample_rate = None
        self.total_samples = None

    def read_header(self):
        """
        Loads the header information from the file and uses it to calculate the sample rate, gain, and start date/time.
        All headers except the first are written in ASCII, and do not need to be unpacked. The length of each header is
        specified in self.header_names, including a boolean which indicates whether or not the header contains an entry
        for each channel. The headers fields are as follows:

        ID: Always a one-byte '255' followed by seven ASCII characters spelling 'BIOSEMI'
        Subject ID: The subject's number
        Recording ID: The session/recording number
        Date: The start date of the recording, formatted as 'DD.MM.YY'
        Time: The start time of the recording, formatted as 'HH.MM.SS'
        Number of header bytes: The length of the header, in bytes. This is also the index of the first data sample.
        Sample format: Always '24BIT' written in ASCII
        Number of records: The number of records in the recording
        Record duration: The length of each record, in seconds (typically 1)
        Number of channels: The number of channels recorded from
        Channel names: The name of each channel
        Transducer types: The type of recording device used for each channel (e.g. 'active electrode')
        Physical dimensions: The units of eah channel's signal (e.g. uV)
        Physical min: The minimum possible value of the physical recording
        Physical max: The maximum possible value of the physical recording
        Digital min: The minimum possible digital value of a sample
        Digital max: The maximum possible digital value of a sample
        Prefiltering: Information about any prefiltering performed on each channel of the signal
        Samples per record: The number of samples per record for each channel; sample rate = samps_per_rec / record_dur
        Reserved: Unknown, but does not appear to be used
        """
        with open(self.raw_filename, 'rb') as raw_file:
<<<<<<< HEAD
            # Read header info; each triplet from self.header_names contains the name of the header, its length, and
            # whether it has a separate entry for each channel
            self.header['ID1'] = struct.unpack('B', raw_file.read(1))[0]
            for triplet in self.header_names:
                # Identify how many ASCII characters need to be read
                chars_to_read = triplet[1]
                if triplet[2]:
                    chars_to_read = chars_to_read * int(self.header['num_channels'])

                # Read the appropriate number of ASCII characters for each field of the header
                # Split any header fields that contain separate entries for each channel
                self.header[triplet[0]] = raw_file.read(chars_to_read)
                self.header[triplet[0]] = self.header[triplet[0]].strip() if not triplet[2] else np.array([self.header[triplet[0]][i:i+triplet[1]].strip() for i in range(0, chars_to_read, triplet[1])])

        # Reformat headers that require it
        for head in ('date', 'time'):
            self.header[head] = [int(x) for x in self.header[head].split('.')]
        for head in ('num_header_bytes', 'num_records', 'record_dur', 'num_channels'):
            self.header[head] = int(self.header[head])
        for head in ('physical_min', 'physical_max', 'digital_min', 'digital_max', 'samps_per_record'):
            self.header[head] = self.header[head].astype(int)

        # Set the start date and time based on the header info
        self.start_datetime = datetime.datetime(self.header['date'][2], self.header['date'][1],
                                                self.header['date'][0], self.header['time'][0],
                                                self.header['time'][1], self.header['time'][2])

        # If different channels have different sample rates, the pipeline currently will not be able to support it
        if np.max(self.header['samps_per_record']) != np.min(self.header['samps_per_record']):
            raise('Some channels have different sampling rates from one another. Pipeline does not currently support EEG data with multiple sample rates.')

        # Calculate the sample rate and gain for each channel based on the relevant headers
        self.sample_rate = self.header['samps_per_record'][0] / self.header['record_dur']
        self.gain = (self.header['physical_max'] - self.header['physical_min']).astype(float) / \
                    (self.header['digital_max'] - self.header['digital_min']).astype(float)

        # Log various information about the file
        log('EEG File Information:')
        log('---------------------')
        log('Sample Rate(s) = ' + str(self.sample_rate))
        log('Start of recording = %d/%d/%d %02d:%02d' % (self.header['date'][1], self.header['date'][0],
                                                         self.header['date'][2], self.header['time'][0],
                                                         self.header['time'][1]))
        log('Number of Channels and Events = %d' % self.header['num_channels'])
=======
            self.header['ID'] = struct.unpack('B', raw_file.read(1))
            # Read header info; each pair from self.header_names contains the name of the header its length
            for pair in self.header_names:
                chars_to_read = pair[1]
                if isinstance(chars_to_read, str):
                    # Note that this calculation assumes that the number of channels is read before any header fields
                    # that depend on it
                    chars_to_read = int(chars_to_read) * self.header['num_channels']
                self.header[pair[0]] = raw_file.read(chars_to_read)

            self.header['date'] = self.header['date'].split('.')
            self.header['time'] = self.header['time'].split('.')
            self.start_datetime = datetime.datetime(self.header['date'][2], self.header['date'][1],
                                                    self.header['date'][0], self.header['time'][0],
                                                    self.header['time'][1], self.header['second'][2])

            # Log various information about the file
            logger.debug('EEG File Information:')
            logger.debug('---------------------')
            logger.debug('Sample Rate = %d' % self.sample_rate)
            logger.debug('Start of recording = %d/%d/%d %02d:%02d' % (self.header['date'][1], self.header['date'][0],
                                                               self.header['date'][2], self.header['time'][0],
                                                               self.header['time'][1]))
            logger.debug('Number of Channels and Events = %d' % self.header['num_channels'])
>>>>>>> 25b7a529

    def get_data(self):
        """
        Unpack the binary in the raw data file to get the voltage data from all channels.

        BDF files store data samples as signed 24-bit (3-byte) little-endian binary. Note that Python's struct.unpack()
        function cannot interpret 3 bytes as a signed integer (requires 4 bytes), so each number needs to be padded with
        an extra byte. Because the data is signed, padding can be performed by adding an extra byte of \x00 at the least
        significant end and right-shifting the result by 8 bits. Unfortunately, this is likely to slow down the data
        reading process.
        """
        # Read header info if have not already done so
        if not self.header:
            self.read_header()

        # Calculate total number of samples to read by summing the number of samples in all channels
        self.total_samples = self.header['num_records'] * np.sum(self.header['samps_per_record'])

        # Data will be stored in a matrix with one row for each channel and one column for each sample
        self._data = np.zeros((self.header['num_channels'], self.header['num_records'] * self.header['samps_per_record'][0]))

<<<<<<< HEAD
        log('Loading %d samples...' % self.total_samples)
=======
        raw = np.zeros((total_samples, 1))
        logger.debug('Loading %d samples...' % total_samples)
>>>>>>> 25b7a529
        with open(self.raw_filename, 'rb') as raw_file:
            # Go to index for the beginning of the EEG samples in the raw file
            data_start_index = self.header['num_header_bytes']
            raw_file.seek(data_start_index)

            # Create the ranges that j and h will iterate over outside of the nested loop, so we don't end up
            # unnecessarily creating range(self.header['samps_per_record']) millions of times
            chan_range = range(self.header['num_channels'])
            samp_range = range(self.header['samps_per_record'][0])

            # Read samples into self._data
            for i in range(self.header['num_records']):
                for j in chan_range:
                    for h in samp_range:
                        self._data[j, i * self.header['samps_per_record'][0] + h] = \
                            struct.unpack('<i', '\x00' + raw_file.read(3))[0] >> 8
            logger.debug('Done.')

            # Run a first-order highpass butterworth filter on each channel
            log('Running first-order .1 Hz highpass filter on all channels.')
            for i in range(self._data.shape[0]):
                self._data[i] = butter_filt(self._data[i], .1, self.sample_rate, 'highpass', 1)
            log('Done')

            # Convert data samples to integers
            self._data = self._data.astype(int)

            # If gain needs to be applied, uncomment this code
            # self._data = np.array([self._data[i] / self.gain[i] for i in range(len(self.gain))], dtype=int)

    def _split_data(self, location, basename):
        """
        Splits the data extracted from the binary file into each channel, and writes the data for each into a separate
        file. Also writes two parameter files containing the sample rate, data format, and amp gain for the session.
        :param location: A string denoting the directory in which the channel files are to be written
        :param basename: The string used to name the channel files (typically subj_DDMonYY_HHMM)
        """
        self.basename = basename
        self.noreref_loc = location
        self.get_data()

        # Create directory if needed
        if not os.path.exists(location):
            os.makedirs(location)

        log('Spltting into %s/%s: ' % (location, basename))

        # Write EEG channel files
        for i in range(self.header['num_channels']):
            filename = os.path.join(location, basename + ('.' + self.header['channel_names'][i]))
            log(i+1)
            sys.stdout.flush()
            # Each row of self._data contains all samples for one channel or event
            self._data[i].astype(self.DATA_FORMAT).tofile(filename)
        log('Saved.')

        # Write the sample rate, data format, and amplifier gain to two params.txt files in the noreref folder
        log('Writing param files.')
        paramfile = os.path.join(location, 'params.txt')
        params = 'samplerate ' + str(self.sample_rate) + '\ndataformat ' + self.data_format + '\ngain ' + str(self.gain)
        with open(paramfile, 'w') as f:
            f.write(params)
        paramfile = os.path.join(location, basename + '.params.txt')
        with open(paramfile, 'w') as f:
            f.write(params)
        log('Done.')

    def reref(self, bad_chans, location):
        """
        Rereferences the EEG recordings and writes the referenced data to separate files for each channel. Rereferencing
        is performed by dividing each sample by the average voltage of that sample number across all good channels
        (excluding event channels).

        :param bad_chans: 1-D numpy array containing all channel numbers to be excluded from rereferencing
        :param location: A string denoting the directory to which the reref files will be written
        """
        # Create directory if needed
        if not os.path.exists(location):
            os.makedirs(location)

        log('Rerefencing data...')

        # FIXME: This will not work properly for BDF files, because events and channels are bundled together
        # Ignore bad channels for the purposes of calculating the averages for rereference
        good_chans = np.setdiff1d(np.array(range(1, self.header['num_channels']+1)), np.array(bad_chans))

        # Find the average value of each sample across all good channels (index of each channel is channel number - 1)
        means = np.mean(self._data[good_chans-1], axis=0)

        # Rereference the data
        self._data[good_chans-1] -= means

        # Reverse the gain (even though noreref already did this?)
        # self._data = (self._data / self.amp_gain).astype('int16')
        log('Done.')

        # Write reref files
        log('Writing rereferenced channels...')
        for chan in good_chans:
            filename = os.path.join(location, self.basename + ('.%03d' % chan))
            # Write the rereferenced data from each channel to its own file
            self._data[chan-1].astype(self.DATA_FORMAT).tofile(filename)
        log('Done.')

        # Copy the params.txt file from the noreref folder
        log('Copying param file...')
        copy(os.path.join(self.noreref_loc, 'params.txt'), location)
        log('Done.')

    def get_start_time(self):
        # Read header info if have not already done so, as the header contains the start time info
        if not self.header:
            self.read_header()
        return self.start_datetime

    def get_start_time_string(self):
        return self.get_start_time().strftime(self.STRFTIME)

    def get_start_time_ms(self):
        return int((self.get_start_time() - self.EPOCH).total_seconds() * 1000)

    def get_sample_rate(self):
        if not self.header:
            self.read_header()
        return self.sample_rate

    def get_source_file(self):
        return self.raw_filename

    def get_n_samples(self):
        if not self.header:
            self.read_header()
        return self.total_samples


def read_jacksheet(filename):
    [_, ext] = os.path.splitext(filename)
    if ext.lower() == '.txt':
        return read_text_jacksheet(filename)
    elif ext.lower() == '.json':
        return read_json_jacksheet(filename)
    else:
        raise NotImplementedError


def read_text_jacksheet(filename):
    lines = [line.strip().split() for line in open(filename).readlines()]
    return {int(line[0]): line[1] for line in lines}


def read_json_jacksheet(filename):
    json_load = json.load(open(filename))
    contacts = json_load.values()[0]['contacts']
    jacksheet = {int(v['channel']): k for k,v in contacts.items()}
    return jacksheet


def calc_gain(amp_info, amp_fact):
    """
    Calculates the gain factor for converting raw EEG to uV.

    :param amp_info: Info to convert from raw to voltage
    :param amp_fact: Amplification factor to correct for
    :return: Gain factor for converting raw data to uV.
    """
    arange = abs(np.diff(amp_info[0])[0])
    drange = abs(np.diff(amp_info[1])[0])
    if np.diff(abs(amp_info[0]))[0] == 0 and np.diff(abs(amp_info[1]))[0] == 0:
        return (drange * 1000000./amp_fact) / arange
    else:
        log('WARNING: Amp info ranges were not centered at zero.\nNo gain calculation was possible.')
        return 1


def butter_filt(data, freq_range=[58, 62], sample_rate=256, filt_type='bandstop', order=4):
    """
    Designs and runs an Nth order digital butterworth filter on an array of data.

    NOTE: In order to match the original MATLAB implementation of the filtfilt function, the padlen argument must be
    set to 3. Default padlen in SciPy is 6, which will cause it to filter the data differently from our old MATLAB
    scripts if not set to 3.

    :param data: An array containing the data to be filtered
    :param freq_range: The range of the filter
    :param sample_rate: The sampling rate of the EEG recording
    :param filt_type: The type of filter to run - can be 'bandstop', 'highpass', 'lowpass', or 'bandpass'
    :param order: The order of the filter
    :return: The filtered data
    """
    # Calculate Nyquist frequency
    nyq = sample_rate/2.
    # Get the Butterworth values and run the filter for zero phase distortion
    freq_range = [freq_range] if isinstance(freq_range, (int, float)) else freq_range
    for i in range(len(freq_range)):
        Bb, Ab = butter(order, freq_range[i]/nyq, btype=filt_type)
        data = filtfilt(Bb, Ab, data, padlen=3)  # PADLEN MUST BE SET TO 3 TO MATCH MATLAB IMPLEMENTATION
    return data

READERS = {
    '.edf': EDF_reader,
    '.eeg': NK_reader,
    '.ns2': NSx_reader,
    '.bz2': EGI_reader,
    '.bdf': BIO_reader
}

def get_eeg_reader(raw_filename, jacksheet_filename=None, **kwargs):
    if isinstance(raw_filename, list):
        return Multi_NSx_reader(raw_filename, jacksheet_filename)
    else:
        return READERS[os.path.splitext(raw_filename)[1].lower()](raw_filename, jacksheet_filename, **kwargs)<|MERGE_RESOLUTION|>--- conflicted
+++ resolved
@@ -824,30 +824,18 @@
                 samples_array = np.array(unpacked_samples)
                 raw[total_read:total_read+samples_to_read] = np.reshape(samples_array, (samples_to_read, 1))
                 total_read += samples_to_read
-<<<<<<< HEAD
-        log('%d...Done' % total_read)
-=======
             logger.debug('%d...Done' % total_read)
->>>>>>> 25b7a529
 
         # Organize the data into a matrix with each channel and event on its own row
         # self._data = np.reshape(raw, (self.header['num_channels'] + self.header['num_events'], 1000)). order='F')
         self._data = raw.reshape((self.header['num_channels'] + self.header['num_events'], self.header['num_samples']), order='F')
 
-<<<<<<< HEAD
-        if run_highpass:
-            # Run a first-order highpass butterworth filter on the EEG signal from each channel.
-            log('Running first-order .1 Hz highpass filter on all channels.')
-            for i in range(self._data.shape[0]):
-                self._data[i] = butter_filt(self._data[i], .1, self.header['sample_rate'], 'highpass', 1)
-            log('Done')
-=======
             if run_highpass:
+                # Run a first-order highpass butterworth filter on the EEG signal from each channel
                 logger.debug('Running first-order .1 Hz highpass filter on all channels.')
                 for i in range(self._data.shape[0]):
                     self._data[i] = butter_filt(self._data[i], .1, self.header['sample_rate'], 'highpass', 1)
                 logger.debug('Done')
->>>>>>> 25b7a529
 
         # Divide the signal by the amplifier gain
         self._data = self._data / self.amp_gain
@@ -868,10 +856,7 @@
         if not os.path.exists(location):
             os.makedirs(location)
 
-<<<<<<< HEAD
-        log('Spltting into %s/%s: ' % (location, basename))
-=======
->>>>>>> 25b7a529
+        logger.debug('Spltting into %s/%s: ' % (location, basename))
 
         # Write EEG channel files
         for i in range(self.header['num_channels']):
@@ -892,16 +877,10 @@
             # Each row of self._data contains all samples for one channel or event, so write each row to its own file
             self._data[i].astype(self.DATA_FORMAT).tofile(filename)
             current_event += 1
-<<<<<<< HEAD
-        log('Saved.')
+
 
         # Write the sample rate, data format, and amplifier gain to two params.txt files in the noreref folder
-        log('Writing param files.')
-=======
-
-
         logger.debug('Writing param files.')
->>>>>>> 25b7a529
         paramfile = os.path.join(location, 'params.txt')
         params = 'samplerate ' + str(self.header['sample_rate']) + '\ndataformat ' + self.data_format + '\ngain ' + str(self.amp_gain)
         with open(paramfile, 'w') as f:
@@ -924,17 +903,12 @@
         if not os.path.exists(location):
             os.makedirs(location)
 
-<<<<<<< HEAD
-        log('Rerefencing data...')
+        logger.debug('Rerefencing data...')
 
         # Ignore bad channels for the purposes of calculating the averages for rereference
         good_chans = np.setdiff1d(np.array(range(1, self.header['num_channels']+1)), np.array(bad_chans))
 
         # Find the average value of each sample across all good channels (index of each channel is channel number - 1)
-=======
-        logger.debug('Rerefencing data...')
-        # Find the average value of each sample across all good channels
->>>>>>> 25b7a529
         means = np.mean(self._data[good_chans-1], axis=0)
 
         # Rereference the data
@@ -1050,7 +1024,6 @@
         Reserved: Unknown, but does not appear to be used
         """
         with open(self.raw_filename, 'rb') as raw_file:
-<<<<<<< HEAD
             # Read header info; each triplet from self.header_names contains the name of the header, its length, and
             # whether it has a separate entry for each channel
             self.header['ID1'] = struct.unpack('B', raw_file.read(1))[0]
@@ -1087,31 +1060,6 @@
         self.gain = (self.header['physical_max'] - self.header['physical_min']).astype(float) / \
                     (self.header['digital_max'] - self.header['digital_min']).astype(float)
 
-        # Log various information about the file
-        log('EEG File Information:')
-        log('---------------------')
-        log('Sample Rate(s) = ' + str(self.sample_rate))
-        log('Start of recording = %d/%d/%d %02d:%02d' % (self.header['date'][1], self.header['date'][0],
-                                                         self.header['date'][2], self.header['time'][0],
-                                                         self.header['time'][1]))
-        log('Number of Channels and Events = %d' % self.header['num_channels'])
-=======
-            self.header['ID'] = struct.unpack('B', raw_file.read(1))
-            # Read header info; each pair from self.header_names contains the name of the header its length
-            for pair in self.header_names:
-                chars_to_read = pair[1]
-                if isinstance(chars_to_read, str):
-                    # Note that this calculation assumes that the number of channels is read before any header fields
-                    # that depend on it
-                    chars_to_read = int(chars_to_read) * self.header['num_channels']
-                self.header[pair[0]] = raw_file.read(chars_to_read)
-
-            self.header['date'] = self.header['date'].split('.')
-            self.header['time'] = self.header['time'].split('.')
-            self.start_datetime = datetime.datetime(self.header['date'][2], self.header['date'][1],
-                                                    self.header['date'][0], self.header['time'][0],
-                                                    self.header['time'][1], self.header['second'][2])
-
             # Log various information about the file
             logger.debug('EEG File Information:')
             logger.debug('---------------------')
@@ -1120,7 +1068,6 @@
                                                                self.header['date'][2], self.header['time'][0],
                                                                self.header['time'][1]))
             logger.debug('Number of Channels and Events = %d' % self.header['num_channels'])
->>>>>>> 25b7a529
 
     def get_data(self):
         """
@@ -1142,12 +1089,8 @@
         # Data will be stored in a matrix with one row for each channel and one column for each sample
         self._data = np.zeros((self.header['num_channels'], self.header['num_records'] * self.header['samps_per_record'][0]))
 
-<<<<<<< HEAD
-        log('Loading %d samples...' % self.total_samples)
-=======
         raw = np.zeros((total_samples, 1))
-        logger.debug('Loading %d samples...' % total_samples)
->>>>>>> 25b7a529
+        logger.debug('Loading %d samples...' % self.total_samples)
         with open(self.raw_filename, 'rb') as raw_file:
             # Go to index for the beginning of the EEG samples in the raw file
             data_start_index = self.header['num_header_bytes']
@@ -1318,7 +1261,7 @@
     if np.diff(abs(amp_info[0]))[0] == 0 and np.diff(abs(amp_info[1]))[0] == 0:
         return (drange * 1000000./amp_fact) / arange
     else:
-        log('WARNING: Amp info ranges were not centered at zero.\nNo gain calculation was possible.')
+        logger.warn('WARNING: Amp info ranges were not centered at zero.\nNo gain calculation was possible.')
         return 1
 
 

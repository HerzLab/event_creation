import re
import os
import json
import glob
import numpy as np
import argparse
import collections
import traceback
import files
from collections import defaultdict

from pipelines import  MATLAB_CONVERSION_TYPE
from tasks import CleanDbTask, IndexAggregatorTask
from loggers import logger
from automation import Importer, ImporterCollection
from config import DATA_ROOT, RHINO_ROOT, DB_ROOT
from ptsa.data.readers.IndexReader import JsonIndexReader

try:
    from ptsa.data.readers.BaseEventReader import BaseEventReader
    PTSA_LOADED=True
except:
    logger.warn('PTSA NOT LOADED')
    PTSA_LOADED=False



class UnknownMontageException(Exception):
    pass

def determine_montage_from_code(code, protocol='r1', allow_new=False, allow_skip=False):
    montage_file = os.path.join(DB_ROOT, 'protocols', protocol, 'montages', code, 'info.json')
    if os.path.exists(montage_file):
        info = json.load(open(montage_file))
        return info['montage']
    elif '_' not in code:
        return '0.0'
    elif not allow_new:
        raise UnknownMontageException('Could not determine montage for {}'.format(code))
    else:
        montage_code = int(code.split('_')[1])
        ref_localized_file = os.path.join(DATA_ROOT, code, 'ref_localized.txt')
        if os.path.exists(ref_localized_file):
            ref_localized_subj = open(ref_localized_file).read()
            ref_montage = determine_montage_from_code(ref_localized_subj, protocol, allow_new, False)
            new_montage_num = float(ref_montage) + .1
        else:
            subj_code = code.split('_')[0]
            if montage_code == 0:
                return '0.0'
            ref_montage = determine_montage_from_code('{}_{}'.format(subj_code, montage_code-1), protocol, True, False)
            new_montage_num = (float(ref_montage) + 1.1)

        if new_montage_num % 1 > montage_code:
            raise Exception('Could not allocate new montage number with existing montage {} and code {}'.format(
                ref_montage, code))
        elif round((new_montage_num % 1) * 10) < montage_code:
            if allow_skip:
                logger.warn('Skipping montages for {} from {} to {}'.format(code, new_montage_num, montage_code))
                return '%d.%d' % (int(new_montage_num), montage_code)
            else:
                raise Exception('Montage creation error: montages {} to {} do not exist'.format((new_montage_num%1)*10,
                                                                                                montage_code))

        return '%1.1f' % (new_montage_num)

def get_subject_sessions_by_experiment(experiment, protocol='r1', include_montage_changes=False):
    if re.match('catFR[0-4]', experiment):
        ram_exp = 'RAM_{}'.format(experiment[0].capitalize() + experiment[1:])
    else:
        ram_exp = 'RAM_{}'.format(experiment)
    events_dir = os.path.join(DATA_ROOT, '..', 'events', ram_exp)
    events_files = sorted(glob.glob(os.path.join(events_dir, '{}*_events.mat'.format(protocol.upper()))),
                          key=lambda f: f.split('_')[:-1])
    seen_experiments = defaultdict(list)
    for events_file in events_files:
        subject = '_'.join(os.path.basename(events_file).split('_')[:-1])
        subject_no_montage = subject.split('_')[0]
        if '_' in subject and not include_montage_changes:
            continue
        mat_events_reader = BaseEventReader(filename=events_file, common_root=DATA_ROOT)
        logger.debug('Loading matlab events {exp}: {subj}'.format(exp=experiment, subj=subject))
        try:
            mat_events = mat_events_reader.read()
            sessions = np.unique(mat_events['session'])
            version_str = mat_events[-5]['expVersion'] if 'expVersion' in mat_events.dtype.names else '0'
            version = -1
            try:
                version = float(version_str.split('_')[-1])
            except:
                try:
                    version = float(version_str.split('v')[-1])
                except:
                    pass

            for i, session in enumerate(sessions):
                if 'experiment' in mat_events.dtype.names:
                    experiments = np.unique(mat_events[mat_events['session'] == session]['experiment'])
                else:
                    experiments = [experiment]
                for this_experiment in experiments:
                    n_sessions = seen_experiments[subject_no_montage].count(this_experiment)
                    yield subject_no_montage, subject, n_sessions, session, this_experiment, version
                    seen_experiments[subject_no_montage].append(this_experiment)
        except AttributeError:
            traceback.print_exc()
            logger.error('Could not get session from {}'.format(events_file))


def build_json_import_db(out_file, orig_experiments=None, excluded_experiments=None, included_subjects=None,
                         protocol='r1', include_montage_changes=True, **extra_items):
    nested_dict = lambda: collections.defaultdict(nested_dict)
    subjects = nested_dict()
    excluded_experiments = excluded_experiments or []
    for experiment in orig_experiments:
        logger.info("Building json DB for experiment {}".format(experiment))
        subject_sessions = get_subject_sessions_by_experiment(experiment, protocol, include_montage_changes)
        for subject, code, session, orig_session, new_experiment, version in subject_sessions:
            if (not included_subjects is None) and (not code in included_subjects):
                continue
            if excluded_experiments and new_experiment in excluded_experiments:
                continue
            session_dict = {
                'original_session': orig_session,
                'montage': determine_montage_from_code(code, allow_new=True, allow_skip=True),
                'code': code
            }
            if (new_experiment != experiment):
                if new_experiment == 'PS2.1':
                    session_dict['original_experiment'] = 'PS21'
                else:
                    session_dict['original_experiment'] = experiment
            if (version >= 2):
                session_dict['system_2'] = True
            elif version > 0:
                session_dict['system_1'] = True
            session_dict.update(extra_items)
            subjects[subject][new_experiment][session] = session_dict
    with files.open_with_perms(out_file, 'w') as f:
        json.dump(subjects, f, indent=2, sort_keys=True)


def build_sharing_import_database():
    subjects_for_export = [x.strip() for x in open('subjects_for_export.txt').readlines() if len(x.strip()) > 0 ]
    experiments = ('FR1', 'FR2', 'YC1', 'YC2', 'PAL1', 'PAL2', 'catFR1', 'catFR2')
    build_json_import_db('export_sessions.json', experiments, [], subjects_for_export, 'r1', True)

def build_verbal_import_database():
    experiments = ('FR1', 'FR2', 'FR3', 'PAL1', 'PAL2', 'PAL3', 'catFR1', 'catFR2', 'catFR3')
    build_json_import_db('verbal_sessions.json', experiments)

def build_YC_import_database():
    experiments = ('YC1', 'YC2')
    build_json_import_db('yc_sessions.json', experiments)

def build_TH_import_database():
    experiments = ('TH1', 'TH3')
    build_json_import_db('th_sessions.json', experiments)

RAM_EXPERIMENTS = ('FR1', 'FR2', 'FR3',
                   'YC1', 'YC2', 'YC3',
                   'PAL1', 'PAL2', 'PAL3',
                   'catFR1', 'catFR2', 'catFR3',
                   'TH1', 'TH3',
                   'PS')

def build_ram_import_database():
    build_json_import_db('r1_sessions.json', RAM_EXPERIMENTS, ('PS0',))
    pass


IMPORT_DB_BUILDERS = {
    'sharing': build_sharing_import_database,
    'ram': build_ram_import_database,
}


def run_individual_pipline(pipeline_fn, kwargs, force_run=False):
    pipeline = pipeline_fn(**kwargs)
    pipeline.run(force_run)


def attempt_importers(importers, force):
    success = False
    i=0
    for i, importer in enumerate(importers):
        logger.info("Attempting {}".format(importer.label))
        if importer.should_transfer or force:
            importer.run(force)

        if not importer.errored:
            logger.info("{} succeded".format(importer.label))
            success = True
            break
        logger.warn("{} failed".format(importer.label))
    if not success:
        descriptions = [importer.describe_errors() for importer in importers]
        logger.error("All importers failed. Errors: \n{}".format(', '.join(descriptions)))
    return success, importers[:i+1]


def run_session_import(kwargs, do_import=True, do_convert=False, force_events=False, force_eeg=False):
    """
    :param kwargs:
    :param do_import:
    :param do_convert:
    :param force_events:
    :param force_eeg:
    :return: (success (t/f), attempted pipelines)
    """
    logger.set_subject(kwargs['subject'], kwargs['protocol'])
    logger.set_label('Session Importer')

    ephys_importers = []
    events_importers = []

    if do_import:
        ephys_builder = Importer(Importer.BUILD_EPHYS, **kwargs)
        events_builder = Importer(Importer.BUILD_EVENTS, **kwargs)
        if ephys_builder.initialized or not do_convert: # Attempt the importer even if it failed if it's the only option
            ephys_importers.append(ephys_builder)
        else:
            logger.warn("Could not initialize ephys builder")
        if events_builder.initialized or not do_convert:
            events_importers.append(events_builder)

    if do_convert:
        ephys_converter = Importer(Importer.CONVERT_EPHYS, **kwargs)
        events_converter = Importer(Importer.CONVERT_EVENTS, **kwargs)
        if ephys_converter.initialized or not do_import:
            if ephys_converter.previous_transfer_type() == MATLAB_CONVERSION_TYPE:
                ephys_importers = [ephys_converter] + ephys_importers
            else:
                ephys_importers.append(ephys_converter)

        if events_converter.initialized or not do_import:
            if events_converter.previous_transfer_type() == MATLAB_CONVERSION_TYPE:
                events_importers = [events_converter] + events_importers
            else:
                events_importers.append(events_converter)

    ephys_success, attempted_ephys = attempt_importers(ephys_importers, force_eeg)

    if ephys_success:
        events_success, attempted_events = attempt_importers(events_importers, force_events)
        logger.unset_subject()
        return events_success and ephys_success, ImporterCollection(attempted_ephys + attempted_events)
    else:
        logger.unset_subject()
        return ephys_success, ImporterCollection(attempted_ephys)


def run_montage_import(kwargs, force=False):
    logger.set_subject(kwargs['subject'], kwargs['protocol'])
    logger.set_label('Montage Importer')

    importer = Importer(Importer.MONTAGE, **kwargs)
    success, importers = attempt_importers([importer], force)
    return success, ImporterCollection(importers)


this_dir = os.path.realpath(os.path.dirname(__file__))



def build_session_inputs(subject, new_experiment, session, info):
    experiment = info.get('original_experiment', new_experiment)
    original_session = info.get('original_session', session)
    is_sys1 = info.get('system_1', False)
    is_sys2 = info.get('system_2', False)
    montage = info.get('montage', '0.0')
    code = info.get('code', subject)
    protocol = info.get('protocol', 'r1')
    attempt_import = info.get('attempt_import', True)
    attempt_conversion = info.get('attempt_conversion', True)

    montage_num = montage.split('.')[1]
    localization = montage.split('.')[0]

    if experiment.startswith('PS'):
        ram_experiment = 'RAM_PS'
    else:
        if experiment.startswith('catFR'):
            ram_experiment = 'RAM_{}'.format(experiment[0].capitalize() + experiment[1:])
        else:
            ram_experiment = 'RAM_{}'.format(experiment)

    inputs = dict(
        protocol=protocol,
        subject=subject,
        montage=montage,
        montage_num=montage_num,
        localization=localization,
        experiment=experiment,
        new_experiment=new_experiment,
        ram_experiment=ram_experiment,
        code=code,
        session=session,
        original_session=original_session,
        groups=(protocol,),
        attempt_conversion=attempt_conversion,
        attempt_import=attempt_import
    )

    if is_sys2 or new_experiment in ('FR3', 'PAL3', 'catFR3', 'TH3', 'PS2.1'):
        inputs['groups'] += ('system_2',)
    elif is_sys1:
        inputs['groups'] += ('system_1',)

    if experiment.startswith('PS') or experiment.startswith('TH') or experiment.startswith('YC'):
        inputs['do_math'] = False

    if experiment.startswith('FR') or experiment.startswith('catFR') or experiment.startswith('PAL'):
        inputs['groups'] += ('verbal', )

    if experiment.endswith("3"):
        inputs['groups'] += ('stim', )

    return inputs


def montage_inputs_from_json(filename):
    subjects = json.load(open(filename))
    sorted_subjects = sorted(subjects.keys())
    completed_codes = set()
    for subject in sorted_subjects:
        experiments = subjects[subject]
        for new_experiment in experiments:
            sessions = experiments[new_experiment]
            for session in sessions:
                info = sessions[session]
                code = info.get('code', subject)
                if code in completed_codes:
                    continue
                inputs = dict(
                    subject=subject,
                    code=code,
                    montage=info.get('montage', '0.0'),
                    protocol='ltp' if subject.startswith('LTP') else 'r1' if subject.startswith('R') else None
                )
                completed_codes.add(code)
                yield inputs


def session_inputs_from_json(filename):
    subjects = json.load(open(filename))
    sorted_subjects = sorted(subjects.keys())
    for subject in sorted_subjects:
        experiments = subjects[subject]
        for new_experiment in experiments:
            sessions = experiments[new_experiment]
            for session in sessions:
                info = sessions[session]
                info['protocol'] = 'ltp' if subject.startswith('LTP') else 'r1' if subject.startswith('R') else None
                inputs = build_session_inputs(subject, new_experiment, session, info)
                yield inputs

def importer_sort_key(importer):
    return (importer.kwargs['subject'] if 'subject' in importer.kwargs else '',
            importer.kwargs['experiment'] if 'experiment' in importer.kwargs else '',
            importer.kwargs['session'] if 'session' in importer.kwargs else -1,
            importer.label)


def import_sessions_from_json(filename, do_import, do_convert, force_events=False, force_eeg=False):
    successes = []
    failures = []
    interrupted = False
    try:
        for inputs in session_inputs_from_json(filename):
            success, importers = run_session_import(inputs, do_import, do_convert, force_events, force_eeg)
            if success:
                successes.append(importers)
            else:
                failures.append(importers)
    except Exception as e:
        logger.error("Catastrophic failure importing montages: message {}".format(e))
        traceback.print_exc()
    except KeyboardInterrupt:
        logger.error("Keyboard interrupt. Exiting")
        traceback.print_exc()
        interrupted = True
    return successes, failures, interrupted


def import_montages_from_json(filename, force=False):
    successes = []
    failures = []
    interrupted = False
    try:
        for inputs in montage_inputs_from_json(filename):
            if inputs['protocol'] != 'ltp':  # Skip montage import for LTP participants
                success, importers = run_montage_import(inputs, force)
                if success:
                    successes.append(importers)
                else:
                    failures.append(importers)
    except Exception as e:
        logger.error("Catastrophic failure importing montages: message {}".format(e))
        traceback.print_exc()
    except KeyboardInterrupt:
        logger.error("Keyboard interrupt. Exiting")
        traceback.print_exc()
        interrupted = True
    return successes, failures, interrupted

def run_json_import(filename, do_import, do_convert, force_events=False, force_eeg=False, force_montage=False,
                    log_file='json_import.log'):
    montage_successes, montage_failures, interrupted = import_montages_from_json(filename, force_montage)
    if not interrupted:
        successes, failures, _ = import_sessions_from_json(filename, do_import, do_convert, force_events, force_eeg)
        sorted_failures = sorted(failures + montage_failures, key=importer_sort_key)
        sorted_successes = sorted(successes + montage_successes, key=importer_sort_key)
    else:
        sorted_failures = sorted(montage_failures, key=importer_sort_key)
        sorted_successes = sorted(montage_successes, key=importer_sort_key)

    with files.open_with_perms(log_file, 'w') as output:
        output.write("Successful imports: {}\n".format(len(sorted_successes)))
        output.write("Failed imports: {}\n\n".format(len(sorted_failures)))
        output.write("###### FAILURES #####\n")
        for failure in sorted_failures:
            output.write('{}\n\n'.format(failure.describe()))
        output.write("\n###### SUCCESSES #####\n")
        for success in sorted_successes:
            output.write('{}\n\n'.format(success.describe()))

    return sorted_failures

def get_code_montage(code, protocol='r1'):
    r1 = JsonIndexReader(os.path.join(DB_ROOT, 'protocols', '{}.json'.format(protocol)))
    try:
        localization_num = r1.get_value('localization', subject_alias=code)
        montage_num = r1.get_value('montage', subject_alias=code)
        return '{}.{}'.format(localization_num, montage_num)
    except ValueError:
        return None

def show_imported_sessions(subject, experiment, protocol='r1'):
    r1 = JsonIndexReader(os.path.join(DB_ROOT, 'protocols', '{}.json'.format(protocol)))
    sessions = r1.sessions(subject=subject, experiment=experiment)
    print '| Existing {} sessions for {}'.format(experiment, subject)
    if not sessions:
        print 'None'
    for session in sessions:
        code = r1.get_value('subject_alias', subject=subject, experiment=experiment, session=session)
        try:
            orig_sess = r1.get_value('original_session', subject=subject, experiment=experiment, session=session)
        except ValueError:
            orig_sess = session
        print '|- {sess}: ({code}, {exp}_{orig_sess})'.format(sess=session, code=code, exp=experiment, orig_sess=orig_sess)

ORIG_INDEXES = {
    'r1': JsonIndexReader(os.path.join(DB_ROOT, 'protocols', 'r1.json')),
    'ltp': JsonIndexReader(os.path.join(DB_ROOT, 'protocols', 'ltp.json'))
}

def get_next_orig_session(code, experiment, protocol='r1'):
    index = ORIG_INDEXES[protocol]
    orig_sessions = list(index.aggregate_values('original_session', subject_alias=code, experiment=experiment))
    if orig_sessions:
        return max(orig_sessions) + 1
    else:
        return 0


def get_next_new_session(subject, experiment, protocol='r1'):
    index = ORIG_INDEXES[protocol]
    sessions = index.sessions(subject=subject, experiment=experiment)
    if len(sessions) > 0:
        return max([int(s) for s in sessions]) + 1
    else:
        return 0

def prompt_for_session_inputs(**opts):
    code = raw_input('Enter subject code: ')
    subject = re.sub(r'_.*', '', code)

    experiment = raw_input('Enter experiment name: ')


    protocol = 'ltp' if experiment.startswith('ltp') else \
               'r1' if subject.startswith('R') else None

    montage = get_code_montage(code, protocol)

    if not montage:
        montage = raw_input('Montage for this subject not found in database. Enter montage as #.#: ')

    montage_num = montage.split('.')[1]
    localization = montage.split('.')[0]

    show_imported_sessions(subject, experiment, protocol)

    suggested_session = get_next_orig_session(code, experiment, protocol)

    original_session = raw_input('Enter original session number (suggested: {}): '.format(suggested_session))

    if opts.get('change_session', False) or subject != code or \
            (experiment.startswith('PS') and not experiment.endswith('2.1')):
        suggested_session = get_next_new_session(subject, experiment, protocol)
        session = int(raw_input('Enter new session number (suggested: {}): '.format(suggested_session)))
    else:
        session = original_session

    if opts.get('change_experiment', False):
        original_experiment = raw_input('Enter original experiment: ')
    elif experiment == 'PS2.1':
        original_experiment = 'PS21'
    elif experiment.startswith('PS'):
        original_experiment = 'PS'
    else:
        original_experiment = experiment

<<<<<<< HEAD
=======
    protocol = 'ltp' if subject.startswith('LTP') else \
               'r1' if subject.startswith('R') else None
>>>>>>> d0c4dfd4

    attempt_conversion = opts.get('allow_convert', False)
    attempt_import = not opts.get('force_convert', False)
    do_compare = opts.get('do_compare', False)

    if original_experiment.startswith('PS'):
        ram_experiment = 'RAM_PS'
    else:
        if original_experiment.startswith('catFR'):
            ram_experiment = 'RAM_{}'.format(experiment[0].capitalize() + experiment[1:])
        else:
            ram_experiment = 'RAM_{}'.format(experiment)

    inputs = dict(
        protocol=protocol,
        subject=subject,
        montage=montage,
        montage_num=montage_num,
        localization=localization,
        experiment=original_experiment,
        new_experiment=experiment,
        ram_experiment=ram_experiment,
        force=False,
        do_compare=do_compare,
        code=code,
        session=session,
        original_session=original_session,
        groups=(protocol,),
        attempt_import=attempt_import,
        attempt_conversion=attempt_conversion
    )

    if opts.get('sys2', False) or experiment in ('FR3', 'PAL3', 'catFR3', 'TH3', 'PS2.1'):
        inputs['groups'] += ('system_2',)
    elif opts.get('sys1', False):
        inputs['groups'] += ('system_1',)

    if experiment.startswith('PS') or experiment.startswith('TH'):
        inputs['do_math'] = False

    if experiment.startswith('FR') or experiment.startswith('catFR') or experiment.startswith('PAL'):
        inputs['groups'] += ('verbal',)

    return inputs


def prompt_for_montage_inputs():
    code = raw_input('Enter original subject code (including _#): ')
    subject = re.sub(r'_.*', '', code)

    montage = raw_input('Enter montage as #.#: ')

    montage_num = montage.split(".")[1]
    subject_split = code.split("_")
    subject_montage = subject_split[1] if len(subject_split)>1 else "0"

    if ( subject_montage ) != montage_num:
        print "WARNING: subject code {} does not match montage number {} !".format(subject_montage, montage_num)
        confirmed = confirm("Are you sure you want to continue? ")
        if not confirmed:
            return False


    inputs = dict(
        subject=subject,
        montage=montage,
        code=code,
        protocol='r1'
    )

    return inputs

def session_exists(protocol, subject, experiment, session):
    session_dir = os.path.join(DB_ROOT, 'protocols', protocol,
                                 'subjects', subject,
                                 'experiments', experiment,
                                 'sessions', str(session))
    behavioral_current = os.path.join(session_dir, 'behavioral', 'current_processed')
    eeg_current = os.path.join(session_dir, 'ephys', 'current_processed')

    return os.path.exists(behavioral_current) and os.path.exists(eeg_current)

def montage_exists(protocol, subject, montage):
    montage_num = montage.split('.')[1]
    localization = montage.split('.')[0]
    montage_dir = os.path.join(DB_ROOT, 'protocols', protocol,
                               'subjects', subject,
                               'localizations', localization,
                               'montages', montage_num)
    neurorad_current = os.path.join(montage_dir, 'neuroradiology', 'current_processed')

    return os.path.exists(neurorad_current)

def confirm(prompt):
    while True:
        resp = raw_input(prompt)
        if resp.lower() in ('y','n', 'yes', 'no'):
            return resp.lower() == 'y' or resp.lower() == 'yes'
        print('Please enter y or n')

if __name__ == '__main__':
    parser = argparse.ArgumentParser()
    parser.add_argument('--debug', dest='log_debug', action='store_true', default=False,
                        help='Prints debug information to the screen during execution')
    parser.add_argument('--montage-only', dest='montage_only', action='store_true', default=False,
                        help='Imports a localization or montage instead of importing events')
    parser.add_argument('--change-experiment', dest='change_experiment', action='store_true', default=False,
                        help='Signals that the name of the experiment changes on import. '
                             'Defaults to true for PS* experiments')
    parser.add_argument('--change-session', dest='change_session', action='store_true', default=False,
                        help='Signals that the session number changes on import. Defaults to true '
                             'for PS* experiments or subjects with montage changes')
    parser.add_argument('--sys2', dest='sys2', action='store_true', default=False,
                        help='Forces system 2 processing if it cannot be determined automatically')
    parser.add_argument('--sys1', dest='sys1', action='store_true', default=False,
                        help='Signals system 1 processing if it cannot be determined automatically')
    parser.add_argument('--allow-convert', dest='allow_convert', action='store_true', default=False,
                        help='Attempt to convert events from matlab if standard events creation fails')
    parser.add_argument('--force-convert', dest='force_convert', action='store_true', default=False,
                        help='ONLY attempt conversion of events from matlab, skipping standard import')
    parser.add_argument('--force-events', dest='force_events', action='store_true', default=False,
                        help='Force events creation even if no changes have occurred')
    parser.add_argument('--force-eeg', dest='force_eeg', action='store_true', default=False,
                        help='Force eeg splitting even if no changes have occurred')
    parser.add_argument('--force-montage', dest='force_montage', action='store_true', default=False,
                        help='Force montage creation even if no changes have occurred')
    parser.add_argument('--clean-only', dest='clean_db', action='store_true', default=False,
                        help='ONLY clean the database, removing empty folders and folders without processed equivalent')
    parser.add_argument('--aggregate-only', dest='aggregate', action='store_true', default=False,
                        help='ONLY aggregate index files')
    parser.add_argument('--do-compare', dest='do_compare', action='store_true', default=False,
                        help='Compare created JSON events to MATLAB events, and fail import if they do not match')
    parser.add_argument('--json', dest='json_file', default=False,
                        help='Imports all sessions from the specified JSON file')
    parser.add_argument('--build-db', dest='db_name', default=False,
                        help='ONLY build a database for import. \rOptions are [ram, sharing]')

    args = parser.parse_args()

    if args.log_debug:
        logger.set_stdout_level(0)

    if args.clean_db:
        print('Cleaning database and ignoring other arguments')
        clean_task = CleanDbTask()
        clean_task.run()
        print('Database cleaned. Exiting.')
        exit(0)

    if args.aggregate:
        print('Aggregating index files and ignoring other arguments')
        aggregate_task = IndexAggregatorTask()
        aggregate_task.run()
        print('Indexes aggregated. Exiting.')
        exit(0)

    if args.db_name:
        db_builder = IMPORT_DB_BUILDERS[args.db_name]
        print('Building import database: {}'.format(args.db_name))
        db_builder()
        print('DB built. Exiting.')
        exit(0)

    attempt_convert = args.allow_convert or args.force_convert
    attempt_import = not args.force_convert

    if args.json_file:
        print('Running from JSON file: {}'.format(args.json_file))
        import_log = 'json_import'
        i=1
        while os.path.exists(import_log + '.log'):
            import_log = 'json_import' + str(i)
            i+=1
        import_log = import_log + '.log'
        failures = run_json_import(args.json_file, attempt_import, attempt_convert,
                                   args.force_events, args.force_eeg, args.force_montage, import_log)
        if failures:
            print('\n******************\nSummary of failures\n******************\n')
            print('\n\n'.join([failure.describe() for failure in failures]))
        else:
            print('No failures.')
        print("Aggregating indexes. This may take a moment...")
        IndexAggregatorTask().run()
        print('Log created: {}. Exiting'.format(import_log))
        exit(0)

    if args.montage_only:
        inputs = prompt_for_montage_inputs()
        if inputs == False:
            exit(0)
        if montage_exists(inputs['protocol'], inputs['subject'], inputs['montage']):
            if not confirm('{subject}, montage {montage} already exists. Continue and overwrite? '.format(**inputs)):
                print('Import aborted! Exiting.')
                exit(0)
        print('Importing montage')
        success, importer = run_montage_import(inputs, args.force_montage)
        print('Success:' if success else 'Failed:')
        print(importer.describe())
        exit(0)



    inputs = prompt_for_session_inputs(**vars(args))

    if session_exists(inputs['protocol'], inputs['subject'], inputs['new_experiment'], inputs['session']):
        if not confirm('{subject} {new_experiment} session {session} already exists. '
                       'Continue and overwrite? '.format(**inputs)):
            print('Import aborted! Exiting.')
            exit(0)
    print('Importing session')
    success, importers = run_session_import(inputs, attempt_import, attempt_convert, args.force_events,
                                            args.force_eeg)
    if success:
        print("Aggregating indexes...")
        IndexAggregatorTask().run_single_subject(inputs['subject'], inputs['protocol'])
    print('Success:' if success else "Failed:")
    print(importers.describe())

    exit(0)
<|MERGE_RESOLUTION|>--- conflicted
+++ resolved
@@ -511,12 +511,6 @@
         original_experiment = 'PS'
     else:
         original_experiment = experiment
-
-<<<<<<< HEAD
-=======
-    protocol = 'ltp' if subject.startswith('LTP') else \
-               'r1' if subject.startswith('R') else None
->>>>>>> d0c4dfd4
 
     attempt_conversion = opts.get('allow_convert', False)
     attempt_import = not opts.get('force_convert', False)

--- conflicted
+++ resolved
@@ -410,12 +410,6 @@
     new_importer = Importer(Importer.LOCALIZATION, is_new=True, **localization_kwargs)
     old_importer = Importer(Importer.LOCALIZATION, is_new=False, **localization_kwargs)
     montage_importer  =Importer(Importer.CREATE_MONTAGE,**kwargs)
-<<<<<<< HEAD
-    success, importers = attempt_importers([new_importer, old_importer,], force)
-    if success:
-        used_importers = [importer for importer in importers if not importer.errored]
-        attempt_importers([montage_importer],force)
-=======
     success, importers = attempt_importers([new_importer, old_importer], force)
     used_importers = []
     if success:
@@ -423,7 +417,6 @@
         montage_success,importers = attempt_importers([montage_importer],force)
         success = success and montage_success
         used_importers.extend(importers)
->>>>>>> 3e3570f7
     else:
         used_importers = importers
     return success, ImporterCollection(used_importers)

import re
import os
import json
import glob
import numpy as np
import argparse
import collections
import traceback
import files
from collections import defaultdict
from configuration import config, paths

if __name__ == '__main__':
    config.parse_args()
    import matplotlib
    if not config.show_plots:
        matplotlib.use('agg')
    else:
        matplotlib.use('Qt4Agg')

from submission.pipelines import MATLAB_CONVERSION_TYPE
from tasks import CleanDbTask, IndexAggregatorTask
from loggers import logger
from automation import Importer, ImporterCollection
from ptsa.data.readers.IndexReader import JsonIndexReader

try:
    from ptsa.data.readers.BaseEventReader import BaseEventReader
    PTSA_LOADED=True
except:
    logger.warn('PTSA NOT LOADED')
    PTSA_LOADED=False



class UnknownMontageException(Exception):
    pass


def determine_montage_from_code(code, protocol='r1', allow_new=False, allow_skip=False):
    montage_file = os.path.join(paths.db_root, 'protocols', protocol, 'montages', code, 'info.json')
    if os.path.exists(montage_file):
        info = json.load(open(montage_file))
        return info['montage']
    elif '_' not in code:
        return '0.0'
    elif not allow_new:
        raise UnknownMontageException('Could not determine montage for {}'.format(code))
    else:
        montage_code = int(code.split('_')[1])
        ref_localized_file = os.path.join(paths.data_root, code, 'ref_localized.txt')
        if os.path.exists(ref_localized_file):
            ref_localized_subj = open(ref_localized_file).read()
            ref_montage = determine_montage_from_code(ref_localized_subj, protocol, allow_new, False)
            new_montage_num = float(ref_montage) + .1
        else:
            subj_code = code.split('_')[0]
            if montage_code == 0:
                return '0.0'
            ref_montage = determine_montage_from_code('{}_{}'.format(subj_code, montage_code-1), protocol, True, False)
            new_montage_num = (float(ref_montage) + 1.1)

        if new_montage_num % 1 > montage_code:
            raise Exception('Could not allocate new montage number with existing montage {} and code {}'.format(
                ref_montage, code))
        elif round((new_montage_num % 1) * 10) < montage_code:
            if allow_skip:
                logger.warn('Skipping montages for {} from {} to {}'.format(code, new_montage_num, montage_code))
                return '%d.%d' % (int(new_montage_num), montage_code)
            else:
                raise Exception('Montage creation error: montages {} to {} do not exist'.format((new_montage_num%1)*10,
                                                                                                montage_code))

        return '%1.1f' % (new_montage_num)


def get_ltp_subject_sessions_by_experiment(experiment):
    events_dir = os.path.join(paths.data_root, 'scalp', 'ltp', experiment, 'behavioral', 'events')
    events_files = sorted(glob.glob(os.path.join(events_dir, 'events_all_LTP*.mat')),
                          key=lambda f: f.split('_')[:-1])
    seen_experiments = defaultdict(list)
    for events_file in events_files:
        print events_file
        subject = os.path.basename(events_file)[11:-4]  # Subject number is the basename with events_all_, .mat removed
        subject_no_year = subject.split('_')[0]
        if '_' in subject:
            continue
        mat_events_reader = BaseEventReader(filename=events_file, common_root=paths.data_root)
        logger.debug('Loading matlab events {exp}: {subj}'.format(exp=experiment, subj=subject))
        try:
            mat_events = mat_events_reader.read()
            sessions = np.unique(mat_events['session']) - 1  # MATLAB events start counting sessions at 1 instead of 0
            version = 0.
            for i, session in enumerate(sessions):
                if 'experiment' in mat_events.dtype.names:
                    experiments = np.unique(mat_events[mat_events['session'] == session]['experiment'])
                else:
                    experiments = [experiment]
                for this_experiment in experiments:
                    n_sessions = seen_experiments[subject_no_year].count(this_experiment)
                    yield subject_no_year, subject, n_sessions, session, this_experiment, version
                    seen_experiments[subject_no_year].append(this_experiment)
        except IndexError or AttributeError:
            traceback.print_exc()
            logger.error('Could not get session from {}'.format(events_file))


def get_subject_sessions_by_experiment(experiment, protocol='r1', include_montage_changes=False):
    if re.match('catFR[0-4]', experiment):
        ram_exp = 'RAM_{}'.format(experiment[0].capitalize() + experiment[1:])
    else:
        ram_exp = 'RAM_{}'.format(experiment)
    events_dir = os.path.join(paths.data_root, '..', 'events', ram_exp)
    events_files = sorted(glob.glob(os.path.join(events_dir, '{}*_events.mat'.format(protocol.upper()))),
                          key=lambda f: f.split('_')[:-1])
    seen_experiments = defaultdict(list)
    for events_file in events_files:
        subject = '_'.join(os.path.basename(events_file).split('_')[:-1])
        subject_no_montage = subject.split('_')[0]
        if '_' in subject and not include_montage_changes:
            continue
        mat_events_reader = BaseEventReader(filename=events_file, common_root=paths.data_root)
        logger.debug('Loading matlab events {exp}: {subj}'.format(exp=experiment, subj=subject))
        try:
            mat_events = mat_events_reader.read()
            sessions = np.unique(mat_events['session'])
            version_str = mat_events[-5]['expVersion'] if 'expVersion' in mat_events.dtype.names else '0'
            version = -1
            try:
                version = float(version_str.split('_')[-1])
            except:
                try:
                    version = float(version_str.split('v')[-1])
                except:
                    pass

            for i, session in enumerate(sessions):
                if 'experiment' in mat_events.dtype.names:
                    experiments = np.unique(mat_events[mat_events['session'] == session]['experiment'])
                else:
                    experiments = [experiment]
                for this_experiment in experiments:
                    n_sessions = seen_experiments[subject_no_montage].count(this_experiment)
                    yield subject_no_montage, subject, n_sessions, session, this_experiment, version
                    seen_experiments[subject_no_montage].append(this_experiment)
        except AttributeError:
            traceback.print_exc()
            logger.error('Could not get session from {}'.format(events_file))


def build_json_import_db(out_file, orig_experiments=None, excluded_experiments=None, included_subjects=None,
                         protocol='r1', include_montage_changes=True, **extra_items):
    nested_dict = lambda: collections.defaultdict(nested_dict)
    subjects = nested_dict()
    excluded_experiments = excluded_experiments or []
    for experiment in orig_experiments:
        logger.info("Building json DB for experiment {}".format(experiment))
        if protocol == 'ltp':
            subject_sessions = get_ltp_subject_sessions_by_experiment(experiment)
        else:
            subject_sessions = get_subject_sessions_by_experiment(experiment, protocol, include_montage_changes)
        for subject, code, session, orig_session, new_experiment, version in subject_sessions:
            if (not included_subjects is None) and (not code in included_subjects):
                continue
            if excluded_experiments and new_experiment in excluded_experiments:
                continue
            if protocol == 'ltp':
                session_dict = {
                    'original_session': orig_session,
                    'montage': '0.0',
                    'code': code
                }
            else:
                session_dict = {
                    'original_session': orig_session,
                    'montage': determine_montage_from_code(code, allow_new=True, allow_skip=True),
                    'code': code
                }
            if (new_experiment != experiment):
                if new_experiment == 'PS2.1':
                    session_dict['original_experiment'] = 'PS21'
                else:
                    session_dict['original_experiment'] = experiment
            if (version >= 2):
                session_dict['system_2'] = True
            elif version > 0:
                session_dict['system_1'] = True
            session_dict.update(extra_items)
            subjects[subject][new_experiment][session] = session_dict
    with files.open_with_perms(out_file, 'w') as f:
        json.dump(subjects, f, indent=2, sort_keys=True)


def build_sharing_import_database():
    subjects_for_export = [x.strip() for x in open('subjects_for_export.txt').readlines() if len(x.strip()) > 0 ]
    experiments = ('FR1', 'FR2', 'YC1', 'YC2', 'PAL1', 'PAL2', 'catFR1', 'catFR2')
    build_json_import_db('export_sessions.json', experiments, [], subjects_for_export, 'r1', True)


def build_verbal_import_database():
    experiments = ('FR1', 'FR2', 'FR3', 'PAL1', 'PAL2', 'PAL3', 'catFR1', 'catFR2', 'catFR3')
    build_json_import_db('verbal_sessions.json', experiments)


def build_YC_import_database():
    experiments = ('YC1', 'YC2')
    build_json_import_db('yc_sessions.json', experiments)


def build_TH_import_database():
    experiments = ('TH1', 'TH3')
    build_json_import_db('th_sessions.json', experiments)

RAM_EXPERIMENTS = ('FR1', 'FR2', 'FR3',
                   'YC1', 'YC2', 'YC3',
                   'PAL1', 'PAL2', 'PAL3',
                   'catFR1', 'catFR2', 'catFR3',
                   'TH1', 'TH3',
                   'PS')


def build_ram_import_database():
    build_json_import_db('r1_sessions.json', RAM_EXPERIMENTS, ('PS0',))
    pass


IMPORT_DB_BUILDERS = {
    'sharing': build_sharing_import_database,
    'ram': build_ram_import_database,
}


def run_individual_pipline(pipeline_fn, kwargs, force_run=False):
    pipeline = pipeline_fn(**kwargs)
    pipeline.run(force_run)


def attempt_importers(importers, force):
    success = False
    i=0
    for i, importer in enumerate(importers):
        logger.info("Attempting {}".format(importer.label))
        if importer.should_transfer() or force:
            importer.run(force)

        if not importer.errored:
            logger.info("{} succeded".format(importer.label))
            success = True
            break
        logger.warn("{} failed".format(importer.label))
    if not success:
        descriptions = [importer.describe_errors() for importer in importers]
        logger.error("All importers failed. Errors: \n{}".format(', '.join(descriptions)))
    return success, importers[:i+1]


def run_session_import(kwargs, do_import=True, do_convert=False, force_events=False, force_eeg=False):
    """
    :param kwargs:
    :param do_import:
    :param do_convert:
    :param force_events:
    :param force_eeg:
    :return: (success (t/f), attempted pipelines)
    """
    logger.set_subject(kwargs['subject'], kwargs['protocol'])
    logger.set_label('Session Importer')

    ephys_importers = []
    events_importers = []

    if do_import:
        ephys_builder = Importer(Importer.BUILD_EPHYS, **kwargs)
        events_builder = Importer(Importer.BUILD_EVENTS, **kwargs)
        if ephys_builder.initialized or not do_convert: # Attempt the importer even if it failed if it's the only option
            ephys_importers.append(ephys_builder)
        else:
            logger.warn("Could not initialize ephys builder")
        if events_builder.initialized or not do_convert:
            events_importers.append(events_builder)

    if do_convert:
        ephys_converter = Importer(Importer.CONVERT_EPHYS, **kwargs)
        events_converter = Importer(Importer.CONVERT_EVENTS, **kwargs)
        if ephys_converter.initialized or not do_import:
            if ephys_converter.previous_transfer_type() == MATLAB_CONVERSION_TYPE:
                ephys_importers = [ephys_converter] + ephys_importers
            else:
                ephys_importers.append(ephys_converter)

        if events_converter.initialized or not do_import:
            if events_converter.previous_transfer_type() == MATLAB_CONVERSION_TYPE:
                events_importers = [events_converter] + events_importers
            else:
                events_importers.append(events_converter)

    ephys_success, attempted_ephys = attempt_importers(ephys_importers, force_eeg)

    if ephys_success:
        events_success, attempted_events = attempt_importers(events_importers, force_events)
        logger.unset_subject()
        return events_success and ephys_success, ImporterCollection(attempted_ephys + attempted_events)
    else:
        logger.unset_subject()
        return ephys_success, ImporterCollection(attempted_ephys)


def run_montage_import(kwargs, force=False):
    logger.set_subject(kwargs['subject'], kwargs['protocol'])
    logger.set_label('Montage Importer')

    importer = Importer(Importer.MONTAGE, **kwargs)
    success, importers = attempt_importers([importer], force)
    return success, ImporterCollection(importers)

def run_localization_import(kwargs, force=False):
    logger.set_subject(kwargs['subject'], kwargs['protocol'])
    logger.set_label("Localization importer")

    new_importer = Importer(Importer.LOCALIZATION, is_new=True, **kwargs)
    old_importer = Importer(Importer.LOCALIZATION, is_new=False, **kwargs)
    success, importers = attempt_importers([new_importer, old_importer], force)
    if success:
        used_importers = [importer for importer in importers if not importer.errored]
    else:
        used_importers = importers
    return success, ImporterCollection(used_importers)


this_dir = os.path.realpath(os.path.dirname(__file__))


def build_session_inputs(subject, new_experiment, session, info):
    experiment = info.get('original_experiment', new_experiment)
    original_session = info.get('original_session', session)
    is_sys1 = info.get('system_1', False)
    is_sys2 = info.get('system_2', False)
    is_sys3 = info.get('system_3', False)
    montage = info.get('montage', '0.0')
    code = info.get('code', subject)
    protocol = info.get('protocol', 'r1')
    attempt_import = info.get('attempt_import', True)
    attempt_conversion = info.get('attempt_conversion', True)

    montage_num = montage.split('.')[1]
    localization = montage.split('.')[0]

    if experiment.startswith('PS'):
        ram_experiment = 'RAM_PS'
    else:
        if experiment.startswith('catFR'):
            ram_experiment = 'RAM_{}'.format(experiment[0].capitalize() + experiment[1:])
        else:
            ram_experiment = 'RAM_{}'.format(experiment)

    inputs = dict(
        protocol=protocol,
        subject=subject,
        montage=montage,
        montage_num=montage_num,
        localization=localization,
        experiment=experiment,
        new_experiment=new_experiment,
        ram_experiment=ram_experiment,
        code=code,
        session=session,
        original_session=original_session,
        groups=(protocol,),
        attempt_conversion=attempt_conversion,
        attempt_import=attempt_import
    )

    if is_sys3:
        inputs['groups'] += ('system_3',)
    if is_sys2 or new_experiment in ('FR3', 'PAL3', 'catFR3', 'TH3', 'PS2.1'):
        inputs['groups'] += ('system_2',)
    elif is_sys1:
        inputs['groups'] += ('system_1',)

    if experiment.startswith('PS') or experiment.startswith('TH') or experiment.startswith('YC'):
        inputs['do_math'] = False

    if experiment.startswith('FR') or experiment.startswith('catFR') or experiment.startswith('PAL'):
        inputs['groups'] += ('verbal', )

    if experiment.endswith("3"):
        inputs['groups'] += ('stim', )

    return inputs


def montage_inputs_from_json(filename):
    subjects = json.load(open(filename))
    sorted_subjects = sorted(subjects.keys())
    completed_codes = set()
    for subject in sorted_subjects:
        experiments = subjects[subject]
        for new_experiment in experiments:
            sessions = experiments[new_experiment]
            for session in sessions:
                info = sessions[session]
                code = info.get('code', subject)
                if code in completed_codes:
                    continue
                inputs = dict(
                    subject=subject,
                    code=code,
                    montage=info.get('montage', '0.0'),
                    protocol='ltp' if subject.startswith('LTP') else 'r1' if subject.startswith('R') else None
                )
                completed_codes.add(code)
                yield inputs


def session_inputs_from_json(filename):
    subjects = json.load(open(filename))
    sorted_subjects = sorted(subjects.keys())
    for subject in sorted_subjects:
        experiments = subjects[subject]
        for new_experiment in experiments:
            sessions = experiments[new_experiment]
            for session in sessions:
                info = sessions[session]
                info['protocol'] = 'ltp' if subject.startswith('LTP') else 'r1' if subject.startswith('R') else None
                inputs = build_session_inputs(subject, new_experiment, session, info)
                yield inputs


def importer_sort_key(importer):
    return (importer.kwargs['subject'] if 'subject' in importer.kwargs else '',
            importer.kwargs['experiment'] if 'experiment' in importer.kwargs else '',
            importer.kwargs['session'] if 'session' in importer.kwargs else -1,
            importer.label)


def import_sessions_from_json(filename, do_import, do_convert, force_events=False, force_eeg=False):
    successes = []
    failures = []
    interrupted = False
    try:
        for inputs in session_inputs_from_json(filename):
            success, importers = run_session_import(inputs, do_import, do_convert, force_events, force_eeg)
            if success:
                successes.append(importers)
            else:
                failures.append(importers)
    except Exception as e:
        logger.error("Catastrophic failure importing montages: message {}".format(e))
        traceback.print_exc()
    except KeyboardInterrupt:
        logger.error("Keyboard interrupt. Exiting")
        traceback.print_exc()
        interrupted = True
    return successes, failures, interrupted


def import_montages_from_json(filename, force=False):
    successes = []
    failures = []
    interrupted = False
    try:
        for inputs in montage_inputs_from_json(filename):
            if inputs['protocol'] != 'ltp':  # Skip montage import for LTP participants
                success, importers = run_montage_import(inputs, force)
                if success:
                    successes.append(importers)
                else:
                    failures.append(importers)
    except Exception as e:
        logger.error("Catastrophic failure importing montages: message {}".format(e))
        traceback.print_exc()
    except KeyboardInterrupt:
        logger.error("Keyboard interrupt. Exiting")
        traceback.print_exc()
        interrupted = True
    return successes, failures, interrupted


def run_json_import(filename, do_import, do_convert, force_events=False, force_eeg=False, force_montage=False,
                    log_file='json_import.log'):
    montage_successes, montage_failures, interrupted = import_montages_from_json(filename, force_montage)
    if not interrupted:
        successes, failures, _ = import_sessions_from_json(filename, do_import, do_convert, force_events, force_eeg)
        sorted_failures = sorted(failures + montage_failures, key=importer_sort_key)
        sorted_successes = sorted(successes + montage_successes, key=importer_sort_key)
    else:
        sorted_failures = sorted(montage_failures, key=importer_sort_key)
        sorted_successes = sorted(montage_successes, key=importer_sort_key)

    with files.open_with_perms(log_file, 'w') as output:
        output.write("Successful imports: {}\n".format(len(sorted_successes)))
        output.write("Failed imports: {}\n\n".format(len(sorted_failures)))
        output.write("###### FAILURES #####\n")
        for failure in sorted_failures:
            output.write('{}\n\n'.format(failure.describe()))
        output.write("\n###### SUCCESSES #####\n")
        for success in sorted_successes:
            output.write('{}\n\n'.format(success.describe()))

    return sorted_failures


def get_code_montage(code, protocol='r1'):
    r1 = load_index(protocol)
    try:
        localization_num = r1.get_value('localization', subject_alias=code)
        montage_num = r1.get_value('montage', subject_alias=code)
        return '{}.{}'.format(localization_num, montage_num)
    except ValueError:
        return None


def show_imported_experiments(subject, protocol='r1'):
    r1 = load_index(protocol)
    experiments = r1.experiments(subject=subject)
    if not experiments:
        print 'No sessions for this subject'
    for experiment in experiments:
        show_imported_sessions(subject, experiment, protocol)


def show_imported_sessions(subject, experiment, protocol='r1', show_info=False):
    r1 = load_index(protocol)
    sessions = r1.sessions(subject=subject, experiment=experiment)
    print '| Existing {} sessions for {}'.format(experiment, subject)
    if not sessions:
        print 'None'
    for session in sessions:
        code = r1.get_value('subject_alias', subject=subject, experiment=experiment, session=session)
        try:
            orig_sess = r1.get_value('original_session', subject=subject, experiment=experiment, session=session)
        except ValueError:
            orig_sess = session
        if code != subject:
            montage_str = ' ({}.{})'.format(r1.get_value('montage', subject=subject, experiment=experiment, session=session),
                                         r1.get_value('localization', subject=subject, experiment=experiment, session=session))
        else:
            montage_str = ''
        import_type = r1.get_value('import_type', subject=subject, experiment=experiment, session=session)
        if import_type == 'build':
            import_type = ''
        else:
            import_type = ' ({})'.format(import_type)
        print '|- {sess}: ({code}{montage}, {exp}_{orig_sess}{type})'.format(sess=session, code=code, exp=experiment, orig_sess=orig_sess,
                                                                             montage=montage_str, type=import_type)

LOADED_INDEXES = {}
def load_index(protocol):
    if protocol not in LOADED_INDEXES:
        index_file = os.path.join(paths.db_root, 'protocols', '{}.json'.format(protocol))
        if not os.path.exists(index_file):
            with open(index_file, 'w') as f:
                json.dump({}, f)
        LOADED_INDEXES[protocol] = JsonIndexReader(index_file)
    return LOADED_INDEXES[protocol]


def get_next_orig_session(code, experiment, protocol='r1'):
    index = load_index(protocol)
    orig_sessions = list(index.aggregate_values('original_session', subject_alias=code, experiment=experiment))
    if orig_sessions:
        return max([int(s) for s in orig_sessions]) + 1
    else:
        return 0


def get_next_new_session(subject, experiment, protocol='r1'):
    index = load_index(protocol)
    sessions = index.sessions(subject=subject, experiment=experiment)
    if len(sessions) > 0:
        return max([int(s) for s in sessions]) + 1
    else:
        return 0


def prompt_for_session_inputs(inputs, **opts):

    code = inputs.code
    if code is None:
        code = raw_input('Enter subject code: ')

    subject = inputs.subject
    if subject is None:
        subject = re.sub(r'_.*', '', code)

    experiment = inputs.experiment
    if experiment is None:
        experiment = raw_input('Enter experiment name: ')

    protocol = inputs.protocol
    if protocol is None:
        protocol = 'ltp' if experiment.startswith('ltp') else \
                   'r1' if subject.startswith('R') else None
    groups = (protocol,)

    montage = inputs.montage
    if montage is None:
        montage = get_code_montage(code, protocol)

    if not montage:
        montage = raw_input('Montage for this subject not found in database. Enter montage as #.#: ')

    montage_num = montage.split('.')[1]

    localization = montage.split('.')[0]

    show_imported_sessions(subject, experiment, protocol)

    suggested_session = get_next_orig_session(code, experiment, protocol)

    original_session = inputs.original_session or inputs.session
    if original_session is None:
        original_session = raw_input('Enter original session number (suggested: {}): '.format(suggested_session))

    session = inputs.session
    if session is None:
        if opts.get('change_session', False) or subject != code or \
                (experiment.startswith('PS') and not experiment.endswith('2.1')):
            suggested_session = get_next_new_session(subject, experiment, protocol)
            session = int(raw_input('Enter new session number (suggested: {}): '.format(suggested_session)))
        else:
            session = original_session

    original_experiment = inputs.original_experiment or inputs.experiment
    if original_experiment is None:
        if opts.get('change_experiment', False):
            original_experiment = raw_input('Enter original experiment: ')
        elif experiment == 'PS2.1':
            is_sys3 = confirm("Is this a system 3 session? ")
            if is_sys3:
                groups+= ('system_3',)
                original_experiment = 'PS2'
            else:
                groups += ('system_2',)
                original_experiment = 'PS21'
        elif experiment.startswith('PS'):
            original_experiment = 'PS'
        else:
            original_experiment = experiment

    attempt_conversion = opts.get('allow_convert', False)
    attempt_import = not opts.get('force_convert', False)
    do_compare = opts.get('do_compare', False)

    if original_experiment.startswith('PS'):
        ram_experiment = 'RAM_PS'
    else:
        if original_experiment.startswith('catFR'):
            ram_experiment = 'RAM_{}'.format(experiment[0].capitalize() + experiment[1:])
        else:
            ram_experiment = 'RAM_{}'.format(experiment)

    inputs = dict(
        protocol=protocol,
        subject=subject,
        montage=montage,
        montage_num=montage_num,
        localization=localization,
        experiment=original_experiment,
        new_experiment=experiment,
        ram_experiment=ram_experiment,
        force=False,
        do_compare=do_compare,
        code=code,
        session=session,
        original_session=original_session,
        groups=groups,
        attempt_import=attempt_import,
        attempt_conversion=attempt_conversion
    )
    
    if opts.get('sys2', False):
        inputs['groups'] += ('system_2',)
    elif opts.get('sys1', False):
        inputs['groups'] += ('system_1',)
    elif experiment in ('FR3', 'PAL3', 'catFR3', 'TH3', 'PS2.1') and \
            'system_2' not in groups and 'system_3' not in groups:
        is_sys3 = confirm("Is this a system 3 session? ")
        if is_sys3:
            inputs['groups'] += ("system_3",)
        else:
            inputs['groups'] += ("system_2",)

    if experiment.startswith('PS') or experiment.startswith('TH'):
        inputs['do_math'] = False

    if experiment.startswith('FR') or experiment.startswith('catFR') or experiment.startswith('PAL'):
        inputs['groups'] += ('verbal',)

    return inputs


def prompt_for_montage_inputs():
    code = raw_input('Enter original subject code (including _#): ')
    subject = re.sub(r'_.*', '', code)

    montage = raw_input('Enter montage as #.#: ')

    montage_num = montage.split(".")[1]
    subject_split = code.split("_")
    subject_montage = subject_split[1] if len(subject_split)>1 else "0"

    if ( subject_montage ) != montage_num:
        print "WARNING: subject code {} does not match montage number {} !".format(subject_montage, montage_num)
        confirmed = confirm("Are you sure you want to continue? ")
        if not confirmed:
            return False


    inputs = dict(
        subject=subject,
        montage=montage,
        code=code,
        protocol='r1'
    )

    return inputs

<<<<<<< HEAD
=======
def prompt_for_localization_inputs():
    code = raw_input('Enter original subject code (including _#): ')
    subject = re.sub(r'_.*', '', code)

    localization = ''
    while not localization.isdigit():
        localization = raw_input("Enter localization number: ")

    inputs = dict(
        code = code,
        subject = subject,
        localization = localization,
        protocol = 'r1'
    )

    return inputs
>>>>>>> 1be8ed26

def session_exists(protocol, subject, experiment, session):
    session_dir = os.path.join(paths.db_root, 'protocols', protocol,
                                 'subjects', subject,
                                 'behavioral', experiment,
                                 'sessions', str(session))
    behavioral_current = os.path.join(session_dir, 'behavioral', 'current_processed')
    eeg_current = os.path.join(session_dir, 'ephys', 'current_processed')

    return os.path.exists(behavioral_current) and os.path.exists(eeg_current)

<<<<<<< HEAD
=======
def localization_exists(protocol, subject, localization):
    neurorad_current = os.path.join(paths.db_root, 'protocols', protocol,
                           'subjects', subject,
                           'localization', localization,
                           'neuroradiology', 'current_processed')
    return os.path.exists(neurorad_current)
>>>>>>> 1be8ed26

def montage_exists(protocol, subject, montage):
    montage_num = montage.split('.')[1]
    localization = montage.split('.')[0]
    montage_dir = os.path.join(paths.db_root, 'protocols', protocol,
                               'subjects', subject,
                               'localizations', localization,
                               'montages', montage_num)
    neurorad_current = os.path.join(montage_dir, 'neuroradiology', 'current_processed')

    return os.path.exists(neurorad_current)


def confirm(prompt):
    while True:
        resp = raw_input(prompt)
        if resp.lower() in ('y','n', 'yes', 'no'):
            return resp.lower() == 'y' or resp.lower() == 'yes'
        print('Please enter y or n')


if __name__ == '__main__':
    if config.log_debug:
        logger.set_stdout_level(0)

    if not config.show_plots:
        import matplotlib
        matplotlib.use('agg')

    if config.clean_db:
        print('Cleaning database and ignoring other arguments')
        clean_task = CleanDbTask()
        clean_task.run()
        print('Database cleaned. Exiting.')
        exit(0)

    if config.aggregate:
        print('Aggregating index files and ignoring other arguments')
        aggregate_task = IndexAggregatorTask()
        aggregate_task.run()
        print('Indexes aggregated. Exiting.')
        exit(0)

    if config.db_name:
        db_builder = IMPORT_DB_BUILDERS[config.db_name]
        print('Building import database: {}'.format(config.db_name))
        db_builder()
        print('DB built. Exiting.')
        exit(0)

    attempt_convert = config.allow_convert or config.force_convert
    attempt_import = not config.force_convert

    if config.json_file:
        print('Running from JSON file: {}'.format(config.json_file))
        import_log = 'json_import'
        i=1
        while os.path.exists(import_log + '.log'):
            import_log = 'json_import' + str(i)
            i+=1
        import_log = import_log + '.log'
        failures = run_json_import(config.json_file, attempt_import, attempt_convert,
                                   config.force_events, config.force_eeg, config.force_montage, import_log)
        if failures:
            print('\n******************\nSummary of failures\n******************\n')
            print('\n\n'.join([failure.describe() for failure in failures]))
        else:
            print('No failures.')
        print("Aggregating indexes. This may take a moment...")
        IndexAggregatorTask().run()
        print('Log created: {}. Exiting'.format(import_log))
        exit(0)

    if config.montage_only:
        inputs = prompt_for_montage_inputs()
        if inputs == False:
            exit(0)
        if montage_exists(inputs['protocol'], inputs['subject'], inputs['montage']):
            if not confirm('{subject}, montage {montage} already exists. Continue and overwrite? '.format(**inputs)):
                print('Import aborted! Exiting.')
                exit(0)
        print('Importing montage')
        success, importer = run_montage_import(inputs, config.force_montage)
        print('Success:' if success else 'Failed:')
        print(importer.describe())
        exit(0)

    if config.localization_only:
        inputs = prompt_for_localization_inputs()
        if inputs == False:
            exit(0)
        if localization_exists(inputs['protocol'], inputs['subject'], inputs['localization']):
            if not config('{subject}, loc {loc} already exists. Continue and overwrite? '.format(**inputs)):
                print("Import aborted! Exiting.")
                exit(0)
        print("Importing localization")
        success, importer = run_localization_import(inputs, config.force_localization)
        print('Success:' if success else 'Failed')
        print(importer.describe())
        exit(0)

    if config.view_only:
        code = raw_input("Enter subject code: ")
        subject = re.sub(r'_.*', '', code)
        show_imported_experiments(subject)
        exit(0)

    inputs = prompt_for_session_inputs(**config.options)

    if session_exists(inputs['protocol'], inputs['subject'], inputs['new_experiment'], inputs['session']):
        if not confirm('{subject} {new_experiment} session {session} already exists. '
                       'Continue and overwrite? '.format(**inputs)):
            print('Import aborted! Exiting.')
            exit(0)
    print('Importing session')
    success, importers = run_session_import(inputs, attempt_import, attempt_convert, config.force_events,
                                            config.force_eeg)
    if success:
        print("Aggregating indexes...")
        IndexAggregatorTask().run_single_subject(inputs['subject'], inputs['protocol'])
    print('Success:' if success else "Failed:")
    print(importers.describe())

    exit(0)<|MERGE_RESOLUTION|>--- conflicted
+++ resolved
@@ -716,8 +716,6 @@
 
     return inputs
 
-<<<<<<< HEAD
-=======
 def prompt_for_localization_inputs():
     code = raw_input('Enter original subject code (including _#): ')
     subject = re.sub(r'_.*', '', code)
@@ -734,7 +732,6 @@
     )
 
     return inputs
->>>>>>> 1be8ed26
 
 def session_exists(protocol, subject, experiment, session):
     session_dir = os.path.join(paths.db_root, 'protocols', protocol,
@@ -746,15 +743,12 @@
 
     return os.path.exists(behavioral_current) and os.path.exists(eeg_current)
 
-<<<<<<< HEAD
-=======
 def localization_exists(protocol, subject, localization):
     neurorad_current = os.path.join(paths.db_root, 'protocols', protocol,
                            'subjects', subject,
                            'localization', localization,
                            'neuroradiology', 'current_processed')
     return os.path.exists(neurorad_current)
->>>>>>> 1be8ed26
 
 def montage_exists(protocol, subject, montage):
     montage_num = montage.split('.')[1]

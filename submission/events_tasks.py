--- conflicted
+++ resolved
@@ -191,21 +191,12 @@
         }
     }
     LTP_PARSERS = {
-<<<<<<< HEAD
                     'ltpFR': LTPFRSessionLogParser,
                     'ltpFR2': LTPFR2SessionLogParser,
                     'FR1': FRSessionLogParser,
                     'Remembering_Across_America': RAASessionLogParser,
                     'VFFR': VFFRSessionParser
                   }
-
-=======
-        'ltpFR': LTPFRSessionLogParser,
-        'ltpFR2': LTPFR2SessionLogParser,
-        'FR1': FRSessionLogParser,
-        'Remembering_Across_America': RAASessionLogParser,
-    }
->>>>>>> 7d204df9
 
     @property
     def r1_sys_num(self):

from .base_log_parser import BaseLogParser,BaseSys3_1LogParser,BaseSessionLogParser
from ..readers.eeg_reader import read_jacksheet
from .fr_sys3_log_parser import FRSys3LogParser
import pandas as pd
import json
from functools import wraps
from copy import deepcopy
import numpy as np
from ..quality import fr_tests

def with_offset(event_handler):
    """
    Decorator for event handlers.
    @with_offset has the log parser set the eegoffset field of the event after the event handler is called.
    The behavior of this decorator is determined by the parser's implementation of the `set_offset` method.
    """

    @wraps(event_handler)
    def handle_and_add_offset(self,event_json):
        event = event_handler(self,event_json)
        if event is None:
            pass
        return self.set_offset(event,event_json)
    return handle_and_add_offset

class BaseHostPCLogParser(BaseSessionLogParser):
    """
    This class implements the basic logic for producing event structures from event_log.json files written by the
    host PC in system 3.1+

    In order to account for possible changes to the structure of RAMulator messages, particularly between experiments
    that use pyEPL and those using UnityEPL, this parser and parsers inheriting from it should depend as *little* as
    possible on the existence of particular fields.
    """

    ADD_STIM_EVENTS = False

    _STIM_FIELDS = (
        ('anode_label','','S64'),
        ('anode_number',-1,'int16'),
        ('cathode_label','','S64'),
        ('cathode_number',-1,'int16'),
        ('amplitude',    -1,'int16'),
        ('pulse_freq',   -1,'int16'),
        ('stim_duration',-1,'int16'),
        ('biomarker_value',-1.0,'float'),
        ('_remove',True,'bool'),
        )


    def __init__(self, protocol, subject, montage, experiment, session, files,
                 primary_log='event_log', allow_unparsed_events=False, include_stim_params=False):
        BaseSessionLogParser.__init__(self,protocol,subject,montage,experiment,session,files,
                                                  primary_log=primary_log,
                                                  allow_unparsed_events=allow_unparsed_events,
                                                  include_stim_params=include_stim_params)
        self._TYPE_FIELD = 'event_label'
        self._MSTIME_FIELD = 'orig_timestamp'

        self.files = files
        self._phase = ''

        self._biomarker_value = -1.0
        self._stim_params = {}
        self._set_experiment_config()
        self._jacksheet = read_jacksheet(files['electrode_config'][0])

    def _read_primary_log(self):
        """
        Overrides BaseSys3_1LogParser._read_primary_log
        :return: List of dicts, 1 per entry in the log
        """
        if isinstance(self._primary_log,(str,unicode)):

            with open(self._primary_log,'r') as primary_log:
                contents = pd.DataFrame.from_records(json.load(primary_log)['events'])
                contents = pd.concat([contents,pd.DataFrame.from_records([msg.get('data',{}) for msg in contents.msg_stub])],
                                     axis=1)
                return [e.to_dict() for _, e in contents.iterrows()]
        elif isinstance(self._primary_log,list):
            all_contents = []
            for log in self._primary_log:
                with open(log,'r') as primary_log:
                    contents = pd.DataFrame.from_records(json.load(primary_log)['events'])
                    contents = pd.concat(
                        [contents, pd.DataFrame.from_records([msg.get('data', {}) for msg in contents.msg_stub])],
                        axis=1)
                all_contents.extend([e.to_dict() for _, e in contents.iterrows()])
            return all_contents

    def _set_experiment_config(self):
        config_file = (self.files['experiment_config'][0] if isinstance(self.files['experiment_config'],list)
                       else self.files['experiment_config'])
        with open(config_file,'r') as ecf:
            self._experiment_config = json.load(ecf)


    def parse(self):
        """
        BaseSys3_1LogParser has some extra logic to try different logs if the first fails; we don't want any of that.
        :return:
        """
        return BaseLogParser.parse(self)

    def set_offset(self, event,event_json):
        """
        Adds the recorded EEG offset to the event in question. `event` should be the event parsed from `event_json`
        :param event: Parsed event
        :param event_json: Unparsed event record
        :return:
        """

        event.eegoffset = event_json['offset']
        return event

    # I'm defining and adding a couple of event_type handlers here since their format is defined on the hostPC side, rather than
    # the task laptop side, and therefore their structure is independent of the task being run.

    def event_stim(self,event_json):
        event = self.event_default(event_json)
        event.type = 'STIM_ON'
        stim_params = event_json['msg_stub']['stim_channels']
        new_params = {}
        for i,stim_pair in enumerate(stim_params):
            new_pair_params = {}
            new_pair_params['anode_label'] = stim_pair.split('_')[0]
            new_pair_params['cathode_label'] = stim_pair.split('_')[1]
            new_pair_params['stim_duration'] = int(stim_params[stim_pair]['duration'])
            new_pair_params['amplitude'] = int(stim_params[stim_pair]['amplitude'])
            new_pair_params['pulse_freq'] = int(stim_params[stim_pair]['pulse_freq'])
            self.set_event_stim_params(event,self._jacksheet,index=i,**new_pair_params)
            new_params[stim_pair] = new_pair_params
        self._stim_params = new_params
        return event

    @with_offset
    def event_biomarker(self,event_json):
        event=self.event_default(event_json)
        self.set_event_stim_params(event,self._jacksheet,0,**event_json['msg_stub'])
        return event


class FRHostPCLogParser(BaseHostPCLogParser,FRSys3LogParser):

    _VALUE_FIELD = 'event_value'

    def __init__(self,protocol,subject,montage,experiment,session,files):
        FRSys3LogParser.__init__(self,protocol,subject,montage,experiment,session,files,primary_log='event_log')
        fields = self._fields
        BaseHostPCLogParser.__init__(self,protocol,subject,montage,experiment,session,files,allow_unparsed_events=True,
                                     include_stim_params=True)


        self._fields = fields
        if 'FR5' not in experiment:
            self._fields = tuple(f for f in self._fields if f not in self._RECOG_FIELDS)

        self._add_type_to_new_event(
            INSTRUCT = self.event_default,
            COUNTDOWN = self.event_default,
            ENCODING = self.event_trial,
            RETRIEVAL = self.event_recall,
            WORD = self.event_word,
            DISTRACT = self.event_default,
            FEATURES = self.event_default,
            WAITING = self._event_skip,
            STIM = self.event_stim,
            BIOMARKER = self.event_biomarker
        )

        self._add_type_to_modify_events(
            RETRIEVAL = self.modify_recalls,
            BIOMARKER = self.modify_biomarker,
        )
        self._biomarker_value =-1
        self._stim_on = False
        self._list = -999
        self._phase = ''
        self._serialpos = 0
        self._wordpool = np.loadtxt(files['wordpool'],dtype=str)


    @property
    def stim_list(self):
        return self._phase in ('STIM','PS4')

    @with_offset
    def event_stim(self,event_json):
        event = super(FRHostPCLogParser, self).event_stim(event_json)
        if self._stim_on:
            event.stim_params['biomarker_value']=self._biomarker_value
        self._stim_on = True
        return event

    def event_biomarker(self,event_json):
        event = super(FRHostPCLogParser, self).event_biomarker(event_json)
        self._biomarker_value = event_json['msg_stub']['biomarker_value']
        self._stim_on = True
        return event


    @with_offset
    def event_default(self, event_json):
        event = FRSys3LogParser.event_default(self,event_json)
        event.phase = self._phase
        event.stim_list = self.stim_list
        event['mstime'] = int(np.round(event_json[self._MSTIME_FIELD]))
        if event_json[self._VALUE_FIELD]:
            event['type'] = '%s_START'%event['type']
        else:
            event['type'] = '%s_END'%event['type']
        return event

    @with_offset
    def event_word(self,event_json):
        event = self.event_default(event_json)
        event.serialpos = self._serialpos
        self._word = event_json[self._ITEM_FIELD]

        if event_json[self._VALUE_FIELD]:
            self._stim_on = False
            event.type='WORD'
        else:
            event.type='WORD_OFF'
            self._serialpos += 1
        self.apply_word(event)
        return event

    @with_offset
    def event_trial(self, event_json):
        self._phase = event_json[self._PHASE_TYPE_FIELD]
        if event_json[self._VALUE_FIELD]:

            if self._list == -999:
                self._list = -1
            elif self._list == -1:
                self._list = 1
            else:
                self._list+=1
        event = self.event_default(event_json)
        self._serialpos= 0
        return event

    @with_offset
    def event_recall(self,event_json):
        event = self.event_default(event_json)
        if event_json[self._VALUE_FIELD]:
            event.type='REC_START'
        else:
            event.type='REC_END'
        return event


    def modify_recalls(self, events):
        if events[-1].type=='REC_START':
            events= FRSys3LogParser.modify_recalls(self,events)
            if self._phase == 'STIM':
                events = self.modify_stim(events)
        return events


    def modify_stim(self,events):
        in_list = events.list==self._list
        list_stim_events = events[(events.type=='STIM_ON') & in_list]
        for duration in np.unique([x['stim_duration'] for x in self._stim_params.values()]):
            stim_off_events = deepcopy(list_stim_events)
            stim_off_events.mstime += duration
            stim_off_events.eegoffset += int(duration*self._experiment_config['global_settings']['sampling_rate']/1000.)
            stim_off_events.type='STIM_OFF'
            events = np.concatenate([events,stim_off_events])
        events.sort(order='mstime')
        return events

    def modify_biomarker(self,events):
        """
        Adds biomarker value to stim events

        Note that this method assumes that stim events are immediately followed by a biomarker event.
        :param events:
        :return:
        """
        last_word = events[events.type=='WORD'][-1]
        events_to_modify = events[events.mstime>=last_word.mstime]
        events_to_modify.stim_params['biomarker_value'] = self._biomarker_value
        self._biomarker_value = -1
        events[events.mstime>=last_word.mstime]= events_to_modify
        return events


class catFRHostPCLogParser(FRHostPCLogParser):

    _catFR_FIELDS = (
        ('category','X','S64'),
        ('category_num',-999,'int16')
    )

    _CATEGORY = 'category'
    _CATEGORY_NUM = 'category_num'


    def __init__(self,*args,**kwargs):
        super(catFRHostPCLogParser, self).__init__(*args,**kwargs)
        self._add_fields(*self._catFR_FIELDS)
        self._categories = np.unique([e[self._CATEGORY] for e in self._contents if self._CATEGORY in e])


    def event_word(self, event_json):
        event = super(catFRHostPCLogParser, self).event_word(event_json)
        event.category = event_json[self._CATEGORY]
        category_num = np.where(np.in1d(self._categories,event.category))
        if len(category_num):
            event.category_num=category_num[0][0]
        return event


    def clean_events(self, events):
        """
        Final processing of events
        Here we add categories and category numbers to all the non-ELI recalls
        :param events:
        :return:
        """
<<<<<<< HEAD
        events= super(catFRHostPCLogParser, self).clean_events(events).view(np.recarray)
=======
        super(catFRHostPCLogParser, self).clean_events(events)
>>>>>>> e4eac909
        is_rec = (events.type == 'REC_WORD') & (events.intrusion != -1)
        rec_events = events[is_rec]
        categories = [events[events.item_name==r['item_name']]['category'][0] for r in rec_events]
        category_nums = [events[events.item_name == r.item_name]['category_num'][0] for r in rec_events]
        rec_events['category']=categories
        rec_events['category_num']=category_nums
        events[is_rec] = rec_events
        return events

    def check_event_quality(self,events,files):
        super(catFRHostPCLogParser, self).check_event_quality(events,files)
        fr_tests.test_catfr_categories(events,files)<|MERGE_RESOLUTION|>--- conflicted
+++ resolved
@@ -302,6 +302,9 @@
         super(catFRHostPCLogParser, self).__init__(*args,**kwargs)
         self._add_fields(*self._catFR_FIELDS)
         self._categories = np.unique([e[self._CATEGORY] for e in self._contents if self._CATEGORY in e])
+        self._wordpool = np.loadtxt(self.files['wordpool'], dtype=[('category','|S256'),('item_name','|S256')])
+        self._wordpool.sort(order='category')
+        self._wordpool = self._wordpool['item_name']
 
 
     def event_word(self, event_json):
@@ -320,11 +323,7 @@
         :param events:
         :return:
         """
-<<<<<<< HEAD
         events= super(catFRHostPCLogParser, self).clean_events(events).view(np.recarray)
-=======
-        super(catFRHostPCLogParser, self).clean_events(events)
->>>>>>> e4eac909
         is_rec = (events.type == 'REC_WORD') & (events.intrusion != -1)
         rec_events = events[is_rec]
         categories = [events[events.item_name==r['item_name']]['category'][0] for r in rec_events]

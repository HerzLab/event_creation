--- conflicted
+++ resolved
@@ -831,7 +831,7 @@
 
 class ScalpReader(EEG_reader):
     """
-    A universal reader for all scalp lab recordings. This reader has support for reading from EGI's .mff 
+    A universal reader for all scalp lab recordings. This reader has support for reading from EGI's .mff
     formats, as well as BioSemi's .bdf format.
     """
     def __init__(self, raw_filename, unused_jacksheet=None):
@@ -850,7 +850,7 @@
         """
         Unpacks the binary in the raw data file to get the voltage data from all channels. In the process, it must
         unzip the data file before use. After reading the data, it removes the unzipped file, leaving only the
-        zipped version (or zips the unzipped file if no zipped version exists). 
+        zipped version (or zips the unzipped file if no zipped version exists).
 
         Note that when MNE reads in a raw data file, it automatically converts the signal to volts.
         """
@@ -909,7 +909,7 @@
         """
         Post-process EEG data. Currently, this involves the following:
         - Running a .1 Hz high pass filter on all EEG and EOG channels
-        - Generating a common average reference projection on the MNE Raw object, which can later be used to 
+        - Generating a common average reference projection on the MNE Raw object, which can later be used to
         re-reference the data
         """
         try:
@@ -959,7 +959,7 @@
         This function runs the full EEG post-processing regimen on the recording. Note that "split data" is a misnomer
         for the ScalpReader, as EEG data is no longer split into separate channel files. Rather, the ScalpReader uses
         MNE's post-processing tools and saves the results to .fif files.
-        
+
         :param location: A string denoting the directory in which the channel files are to be written
         :param basename: The string used to name the processed EEG file. To conform with MNE standards, "-raw.fif" will
         be appended to the path for the EEG save file and "-ica.fif" will be appended to the path for the ICA save file.
@@ -1007,203 +1007,6 @@
         return self.data.n_times
 
 
-<<<<<<< HEAD
-=======
-class BDF_reader(EEG_reader):
-    def __init__(self, raw_filename, unused_jacksheet=None):
-        """
-        :param raw_filename: The file path to the .raw.bz2 file containing the EEG recording from the session.
-        :param unused_jacksheet: Exists only because the function get_eeg_reader() automatically passes a jacksheet
-        parameter to any reader it creates, even though scalp EEG studies do not use jacksheets.
-        """
-        self.raw_filename = raw_filename
-        self.basename = ''
-        self.noreref_loc = ''
-        self.start_datetime = None
-        self.sample_rate = None
-        self.names = None
-        self.data = None
-        self.sync = None
-        self.DATA_FORMAT = 'float16'
-        try:
-            self.bounds = np.finfo(self.DATA_FORMAT)
-        except ValueError:
-            try:
-                self.bounds = np.iinfo(self.DATA_FORMAT)
-            except ValueError:
-                logger.critical('Invalid data format. Must be an integer or float.')
-
-    def get_data(self):
-        """
-        Unpacks the binary in the raw data file to get the voltage data from all channels. We use the built-in functions
-        of the MNE package to parse the .bdf file into a channels x samples data matrix. A first-order .1 Hz highpass
-        filter is then run on all EEG/EOG channels to eliminate drift.
-
-        Note that MNE converts the raw values in the .bdf file to volts, and does not simply return the raw values
-        written in the data file.
-        """
-        # logger.debug('Unzipping EEG data file ' + self.raw_filename)
-        original_path = os.path.abspath(os.path.join(os.path.dirname(self.raw_filename), os.readlink(self.raw_filename)))
-        unzip_path = original_path[:-4]  # remove '.bz2' from end of file name
-        already_unzipped = os.path.isfile(unzip_path)
-        # If data file is already unzipped, use it; otherwise unzip the file for reading
-        if already_unzipped or os.system('bunzip2 -k ' + original_path.replace(' ', '\ ')) == 0:
-            try:
-                logger.debug('Parsing EEG data file ' + self.raw_filename)
-                raw = mne.io.read_raw_edf(unzip_path, eog=['EXG1', 'EXG2', 'EXG3', 'EXG4'],
-                                          misc=['EXG5', 'EXG6', 'EXG7', 'EXG8',
-                                                'GSR1', 'GSR2', 'Erg1', 'Erg2', 'Resp', 'Plet', 'Temp'], montage='biosemi128',
-                                          preload=True,)
-
-                logger.debug('Finished parsing EEG data.')
-                picks_eeg_eog = mne.pick_types(raw.info, eeg=True, eog=True)
-                logger.debug('Running .1 Hz highpass filter on all channels.')
-                raw.filter(.1, None, picks=picks_eeg_eog, method='iir', phase='zero-double', l_trans_bandwidth='auto', h_trans_bandwidth='auto')
-
-                # Pull relevant header info
-                self.sample_rate = int(raw.info['sfreq'])
-                self.start_datetime = datetime.datetime.utcfromtimestamp(raw.info['meas_date'])
-                self.names = [str(x) for x in raw.info['ch_names']]
-
-                # Extract the EEG data from the RawEDF data structure and convert all non-sync pulse channels to uV.
-                self.data = raw[:][0]
-                self.data[:picks_eeg_eog.size] *= 1000000
-                self.sync_nums = np.unique(mne.find_events(raw)[:,2])
-
-            except Exception as e:
-                logger.critical('Unable to parse EEG data file!')
-                raise e
-
-            if os.path.isfile(original_path):  # Remove unzipped file if zipped version exists
-                os.system('rm ' + unzip_path.replace(' ', '\ '))
-            else:  # Zip file if only unzipped version exists
-                os.system('bzip2 ' + unzip_path.replace(' ', '\ '))
-            logger.debug('Finished getting EEG data.')
-        else:
-            logger.critical('Unzipping failed! Unable to parse data file!')
-
-    def _split_data(self, location, basename):
-        """
-        Splits the data extracted from the binary file into each channel, and writes the data for each into a separate
-        file. Also writes two parameter files containing the sample rate, data format, and amp gain for the session.
-
-        :param location: A string denoting the directory in which the channel files are to be written
-        :param basename: The string used to name the channel files (typically subj_DDMonYY_HHMM)
-        """
-        self.basename = basename
-        self.noreref_loc = location
-        if self.data is None:
-            self.get_data()
-
-        # MNE reads sync pulses as either 15 or 65551 and non-pulses as 7 or 65543
-        # Here we convert the sync pulse channel to 1s for pulses and 0s for non-pulses
-        if not self.sync_nums.any():
-            self.sync_nums = []
-        self.data[-1] = np.in1d(self.data[-1],self.sync_nums)
-
-        # Clip to within bounds of selected data format, and change the data format
-        self.data = self.data.clip(self.bounds.min, self.bounds.max)
-        self.data = self.data.astype(self.DATA_FORMAT)
-
-        # Separate sync pulse channel and drop all channels after EXG4
-        self.sync = self.data[-1]
-        self.data = self.data[:132]
-        self.names = self.names[:132]
-
-        # Create directory if needed
-        if not os.path.exists(location):
-            fileutil.makedirs(location)
-
-        # Write EEG channel files
-        for i in range(self.data.shape[0]):
-            filename = os.path.join(location, basename + ('.' + self.names[i]))
-            logger.debug(i + 1)
-            sys.stdout.flush()
-            # Each row of self._data contains all samples for one channel or event
-            self.data[i].tofile(filename)
-
-        # Write sync pulse channel file
-        filename = os.path.join(location, basename + '.Status')
-        logger.debug(i + 1)
-        sys.stdout.flush()
-        # Each row of self._data contains all samples for one channel or event
-        self.sync.tofile(filename)
-
-        logger.debug('Saved.')
-
-        # Write the sample rate, data format, and amplifier gain to two params.txt files in the noreref folder
-        logger.debug('Writing param files.')
-        paramfile = os.path.join(location, 'params.txt')
-        params = 'samplerate ' + str(self.sample_rate) + '\ndataformat ' + self.DATA_FORMAT + '\nsystem Biosemi'
-        with fileutil.open_with_perms(paramfile, 'w') as f:
-            f.write(params)
-        paramfile = os.path.join(location, basename + '.params.txt')
-        with fileutil.open_with_perms(paramfile, 'w') as f:
-            f.write(params)
-        logger.debug('Done.')
-
-    def reref(self, bad_chans, location):
-        """
-        Calculates the common average reference across all channels, then writes this average channel to a file in the
-        reref directory.
-
-        :param bad_chans: 1-D list or numpy array containing all channel numbers to be excluded from rereferencing
-        :param location: A string denoting the directory to which the reref files will be written
-        """
-        # Create directory if needed
-        if not os.path.exists(location):
-            fileutil.makedirs(location)
-
-        logger.debug('Rerefencing data...')
-
-        # Ignore bad channels for the purposes of calculating the averages for rereference (if using b.c. detection)
-        all_chans = np.array(range(1, len(self.names) + 1))
-        good_chans = np.setdiff1d(all_chans, np.array(bad_chans))
-
-        # Find the average value of each sample across all good channels (index of each channel is channel number - 1)
-        means = np.mean(self.data[good_chans - 1], axis=0)
-        means = means.clip(self.bounds.min, self.bounds.max).astype(self.DATA_FORMAT)
-
-        logger.debug('Writing common average reference data...')
-        means.tofile(os.path.join(location, self.basename + '.ref'))
-        logger.debug('Done.')
-
-        # Copy the params.txt file from the noreref folder
-        logger.debug('Copying param file...')
-        copy(os.path.join(self.noreref_loc, 'params.txt'), location)
-        logger.debug('Done.')
-
-        # Write a bad_chans.txt file in the reref folder, listing the channels that were excluded from the calculation
-        # of the common average reference
-        np.savetxt(os.path.join(location, 'bad_chans.txt'), bad_chans, fmt='%s')
-
-    def get_start_time(self):
-        # Read header info if have not already done so, as the header contains the start time info
-        if self.start_datetime is None:
-            self.get_data()
-        return self.start_datetime
-
-    def get_start_time_string(self):
-        return self.get_start_time().strftime(self.STRFTIME)
-
-    def get_start_time_ms(self):
-        return int((self.get_start_time() - self.EPOCH).total_seconds() * 1000)
-
-    def get_sample_rate(self):
-        if self.sample_rate is None:
-            self.get_data()
-        return self.sample_rate
-
-    def get_source_file(self):
-        return self.raw_filename
-
-    def get_n_samples(self):
-        if self.data is None:
-            self.get_data()
-        return self.data.shape[1]
-
-
->>>>>>> 55dfdbbc
 def read_jacksheet(filename):
     [_, ext] = os.path.splitext(filename)
     if ext.lower() == '.txt':

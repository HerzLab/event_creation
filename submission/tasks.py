import os

import re
import json
import traceback

import shutil

import files

from loggers import logger
from configuration import paths


try:
    from ptsa.data.readers.BaseEventReader import BaseEventReader
    PTSA_LOADED = True
except:
    logger.warn('PTSA NOT LOADED')
    PTSA_LOADED = False

class PipelineTask(object):

    def __init__(self, critical=True):
        self.critical = critical
        self.name = str(self)
        self.pipeline = None
        self.destination = None

    def set_pipeline(self, pipeline):
        self.pipeline = pipeline

    def create_file(self, filename, contents, label, index_file=True):
        with files.open_with_perms(os.path.join(self.destination, filename), 'w') as f:
            f.write(contents)
        if index_file:
            self.pipeline.register_output(filename, label)

    def run(self, files, db_folder):
        self.destination = db_folder
        try:
            self._run(files, db_folder)
        except Exception:
            if self.critical:
                raise
            else:
                traceback.print_exc()

    def _run(self, files, db_folder):
        raise NotImplementedError()


class ImportJsonMontageTask(PipelineTask):

    def __init__(self, subject, montage, critical=True):
        super(ImportJsonMontageTask, self).__init__(critical)
        self.name = 'Importing {subj} montage {montage}'.format(subj=subject, montage=montage)

    def _run(self, files, db_folder):
        for file in ('contacts', 'pairs'):
            with open(files[file]) as f:
                filename = '{}.json'.format(file)
                output = json.load(f)
                self.create_file(filename, json.dumps(output, indent=2, sort_keys=True), file, False)

<<<<<<< HEAD
class SplitEEGTask(PipelineTask):

    SPLIT_FILENAME = '{subject}_{experiment}_{session}_{time}'

    def __init__(self, subject, montage, experiment, session, protocol, critical=True, **kwargs):
        super(SplitEEGTask, self).__init__(critical)
        self.name = 'Splitting {exp}_{sess}'.format(exp=experiment, sess=session)
        self.subject = subject
        self.experiment = experiment
        self.session = session
        self.protocol = protocol
        self.kwargs = kwargs

    @staticmethod
    def group_ns2_files(raw_eegs):
        raw_eeg_groups = []
        for raw_eeg in raw_eegs:
            for group in raw_eeg_groups:
                if raw_eeg.replace('np1', 'np2') == group[0].replace('np1', 'np2'):
                    group.append(raw_eeg)
                    break
            else:
                raw_eeg_groups.append([raw_eeg])
        raw_eeg_groups = [group[0] if len(group) == 1 else group for group in raw_eeg_groups]
        return raw_eeg_groups


    def _run(self, files, db_folder):
        logger.set_label(self.name)
        raw_eegs = files['raw_eeg']
        if not isinstance(raw_eegs, list):
            raw_eegs = [raw_eegs]

        raw_eeg_groups = self.group_ns2_files(raw_eegs)

        if self.protocol == 'ltp':
            for i in range(len(raw_eeg_groups)):
                raw_eeg = raw_eeg_groups[i]
                reader = get_eeg_reader(raw_eeg, None)
                split_eeg_filename = self.SPLIT_FILENAME.format(subject=self.subject,
                                                                experiment=self.experiment,
                                                                session=self.session,
                                                                time=reader.get_start_time_string())
                reader.split_data(os.path.join(self.pipeline.destination), split_eeg_filename)

                bad_chans = reader.find_bad_chans(files['artifact_log'][i], threshold=600000) if 'artifact_log' in files else np.array([])
                np.savetxt(os.path.join(self.pipeline.destination, 'bad_chans.txt'), bad_chans, fmt='%s')
                reader.reref(bad_chans, os.path.join(self.pipeline.destination, 'reref'))

            # Detect EGI channel files
            num_split_files = len(glob.glob(os.path.join(self.pipeline.destination, 'noreref', '*.[0-9]*')))
            # Detect Biosemi channel files
            num_split_files += len(glob.glob(os.path.join(self.pipeline.destination, 'noreref', '*.[A-Z]*')))
        else:
            if 'experiment_config' in files:
                jacksheet_files = files['experiment_config']  # Jacksheet embedded in hdf5 file
            elif 'contacts' in files:
                jacksheet_files = [files['contacts']] * len(raw_eeg_groups)
            elif 'jacksheet' in files:
                jacksheet_files = [files['jacksheet']] * len(raw_eeg_groups)
            else:
                raise KeyError("Cannot find jacksheet mapping! No 'contacts' or 'jacksheet'!")

            channel_map = files.get('channel_map')

            for raw_eeg, jacksheet_file in zip(raw_eeg_groups, jacksheet_files):
                try:
                    reader = get_eeg_reader(raw_eeg, jacksheet_file, channel_map_filename=channel_map)
                except KeyError as k:
                    traceback.print_exc()
                    logger.warn('Cannot split file with extension {}'.format(k))
                    continue

                split_eeg_filename = self.SPLIT_FILENAME.format(subject=self.subject,
                                                                experiment=self.experiment,
                                                                session=self.session,
                                                                time=reader.get_start_time_string())
                reader.split_data(db_folder, split_eeg_filename)
            num_split_files = len(glob.glob(os.path.join(db_folder, 'noreref', '*.[0-9]*')))

        if num_split_files == 0:
            raise UnProcessableException(
                'Seems like splitting did not properly occur. No split files found in {}. Check jacksheet'.format(
                    db_folder))


class MatlabEEGConversionTask(PipelineTask):

    def __init__(self, subject, experiment, original_session, critical=True, **kwargs):
        super(MatlabEEGConversionTask, self).__init__(critical)
        self.name = 'matlab EEG extraction {exp}_{sess}'.format(exp=experiment,
                                                                sess=original_session)
        self.original_session = original_session
        self.kwargs = kwargs

    def _run(self, files, db_folder):
        logger.set_label(self.name)
        extractor = MatlabEEGExtractor(self.original_session, files)
        extractor.copy_ephys(db_folder)

class EventCreationTask(PipelineTask):

    PARSERS = {
        'FR': FRSessionLogParser,
        'PAL': PALSessionLogParser,
        'catFR': CatFRSessionLogParser,
        'math': MathLogParser,
        'PS': PSLogParser,
        'TH': THSessionLogParser
    }

    def __init__(self, protocol, subject, montage, experiment, session, r1_sys_num=0, event_label='task',
                 parser_type=None, critical=True, **kwargs):
        super(EventCreationTask, self).__init__(critical)
        self.name = '{label} Event Creation for {exp}_{sess}'.format(label=event_label, exp=experiment, sess=session)
        self.parser_type = parser_type or self.PARSERS[re.sub(r'\d', '', experiment)]
        self.protocol = protocol
        self.subject = subject
        self.montage = montage
        self.experiment = experiment
        self.session = session
        self.r1_sys_num = r1_sys_num
        self.kwargs = kwargs
        self.event_label = event_label
        self.filename = '{label}_events.json'.format(label=event_label)
        self.pipeline = None

    def set_pipeline(self, pipeline):
        self.pipeline = pipeline

    def _run(self, files, db_folder):
        logger.set_label(self.name)
        parser = self.parser_type(self.protocol, self.subject, self.montage, self.experiment, self.session, files)
        unaligned_events = parser.parse()
        if self.protocol == 'ltp':
            aligner = LTPAligner(unaligned_events, files, db_folder)
            events = aligner.align()
            artifact_detector = ArtifactDetector(events, aligner.system, aligner.root_names, aligner.noreref_dir,
                                                 aligner.reref_dir, aligner.sample_rate)
            events = artifact_detector.run()
        elif self.r1_sys_num in (2, 3):
            if self.r1_sys_num == 2:
                aligner = System2Aligner(unaligned_events, files, db_folder)
            else:
                aligner = System3Aligner(unaligned_events, files, db_folder)

            if self.event_label != 'math':
                aligner.add_stim_events(parser.event_template, parser.persist_fields_during_stim)

            if self.experiment.startswith("TH"):
                start_type = "CHEST"
            elif self.experiment == 'PS21':
                start_type = 'NP_POLL'
            else:
                start_type = "SESS_START"
            events = aligner.align(start_type)
        elif self.r1_sys_num == 1:
            aligner = System1Aligner(unaligned_events, files)
            events = aligner.align()
        else:
            raise UnProcessableException("r1_sys_num must be in (1, 3) for protocol==r1. Current value: {}".format(self.r1_sys_num))
        events = parser.clean_events(events)
        self.create_file(self.filename, to_json(events),
                         '{}_events'.format(self.event_label))

class EventCombinationTask(PipelineTask):

    COMBINED_LABEL='all'

    def __init__(self, event_labels, sort_field='mstime', critical=True):
        super(EventCombinationTask, self).__init__(critical)
        self.name = 'Event combination: {}'.format(event_labels)
        self.event_labels = event_labels
        self.sort_field = sort_field

    def _run(self, files, db_folder):
        event_files = [os.path.join(db_folder, '{}_events.json'.format(label)) for label in self.event_labels]
        event_files = [f for f in event_files if os.path.isfile(f)]
        events = [from_json(event_file) for event_file in event_files]
        combiner = EventCombiner(events)
        combined_events = combiner.combine()

        self.create_file('{}_events.json'.format(self.COMBINED_LABEL),
                         to_json(combined_events), '{}_events'.format(self.COMBINED_LABEL))

class MontageLinkerTask(PipelineTask):
    """
    Simple task to verify that the appropriate montage files exist for this patient, then
    link them within the pipeline so they will be indicated in the index file
    """

    MONTAGE_PATH = os.path.join('protocols', '{protocol}',
                                'subjects', '{subject}',
                                'localizations', '{localization}',
                                'montages', '{montage}',
                                'neuroradiology', 'current_processed')

    FILES = {'pairs': 'pairs.json',
             'contacts': 'contacts.json'}


    def __init__(self, protocol, subject, montage, critical=True):
        super(MontageLinkerTask, self).__init__(critical)
        self.name = 'Montage linker'
        self.protocol = protocol
        self.subject = subject
        self.montage = montage
        self.localization = montage.split('.')[0]
        self.montage_num = montage.split('.')[1]

    def _run(self, files, db_folder):
        montage_path = self.MONTAGE_PATH.format(protocol=self.protocol,
                                                subject=self.subject,
                                                localization=self.localization,
                                                montage=self.montage_num)
        self.pipeline.register_info('localization', self.localization)
        self.pipeline.register_info('montage', self.montage_num)
        for name, file in self.FILES.items():
            fullfile = os.path.join(montage_path, file)
            if not os.path.exists(os.path.join(paths.db_root, fullfile)):
                raise UnProcessableException("Cannot find montage for {} in {}".format(self.subject, fullfile))
            logger.info('File {} found'.format(file))
            self.pipeline.register_info(name, fullfile)

class MatlabEventConversionTask(PipelineTask):

    CONVERTERS = {
        'FR': FRMatConverter,
        'PAL': PALMatConverter,
        'catFR': CatFRMatConverter,
        'PS': PSMatConverter,
        'YC': YCMatConverter,
    }

    def __init__(self, protocol, subject, montage, experiment, session,
                 event_label='task', converter_type=None, original_session=None, critical=True, **kwargs):
        super(MatlabEventConversionTask, self).__init__(critical)
        self.name = '{label} Event Creation: {exp}_{sess}'.format(label=event_label, exp=experiment, sess=session)
        self.converter_type = converter_type or self.CONVERTERS[re.sub(r'[^A-Za-z]', '', experiment)]
        self.protocol = protocol
        self.subject = subject
        self.montage = montage
        self.experiment = experiment
        self.session = session
        self.original_session = original_session if not original_session is None else session
        self.kwargs = kwargs
        self.event_label = event_label
        self.filename = '{label}_events.json'.format(label=event_label)
        self.pipeline = None

    def _run(self, files, db_folder):
        logger.set_label(self.name)
        converter = self.converter_type(self.protocol, self.subject, self.montage, self.experiment, self.session,
                                        self.original_session, files)
        events = converter.convert()

        self.create_file( self.filename, to_json(events),
                         '{}_events'.format(self.event_label))

class ImportEventsTask(PipelineTask):

    PARSERS = {
        'FR': FRSessionLogParser,
        'PAL': PALSessionLogParser,
        'catFR': CatFRSessionLogParser,
        'math': MathLogParser,
        'PS': PSLogParser
    }

    CONVERTERS = {
        'FR': FRMatConverter,
        'PAL': PALMatConverter,
        'catFR': CatFRMatConverter,
        'math': MathMatConverter,
        'PS': PSMatConverter
    }

    def __init__(self, protocol, subject, montage, experiment, session, is_sys2, event_label='task',
                 converter_type=None, parser_type=None, original_session=None, critical=True, **kwargs):
        super(ImportEventsTask, self).__init__(critical)
        self.name = '{label} Event Import: {exp}_{sess}'.format(label=event_label, exp=experiment, sess=session)
        self.converter_type = converter_type or self.CONVERTERS[re.sub(r'[^A-Za-z]', '', experiment)]
        self.parser_type = parser_type or self.PARSERS[re.sub(r'[^A-Za-z]', '', experiment)]
        self.protocol = protocol
        self.subject = subject
        self.montage = montage
        self.experiment = experiment
        self.session = session
        self.original_session = original_session
        self.is_sys2 = is_sys2
        self.kwargs = kwargs
        self.event_label = event_label
        self.filename = '{label}_events.json'.format(label=event_label)
        self.pipeline = None

    def _run(self, files, db_folder):
        try:
            EventCreationTask.run(self, files, db_folder)
        except Exception as e:
            logger.error("Exception occurred creating events: {}! Defaulting to event conversion!".format(e))
            MatlabEventConversionTask.run(self, files, db_folder)

=======
>>>>>>> d28bbc30
class CleanDbTask(PipelineTask):

    SOURCE_REGEX = '^\d{8}\.\d{6}$'
    PROCESSED_REGEX = '^\d{8}\.\d{6}_processed$'

    @classmethod
    def run(cls, files=None, db_folder=None):

        for root, dirs, files in os.walk(os.path.join(paths.db_root, 'protocols'), False):
            if len(dirs) == 0 and len(files) == 1 and 'log.txt' in files:
                os.remove(os.path.join(root, 'log.txt'))
                logger.debug('Removing {}'.format(root))
                os.rmdir(root)
            elif len(os.listdir(root)) == 0:
                logger.debug('Removing {}'.format(root))
                os.rmdir(root)
        for root, dirs, files in os.walk(os.path.join(paths.db_root, 'protocols'), False):
            for dir in dirs:
                if not os.path.exists(os.path.join(root, dir)):
                    # Directory may have already been deleted
                    logger.warn("Path {} {} already deleted?".format(root, dir))
                    continue
                if re.match(cls.SOURCE_REGEX, dir):
                    processed_dir = '{}_processed'.format(dir)
                    if not processed_dir in dirs:
                        logger.warn("Removing {} in {}".format(dir, root))
                        shutil.rmtree(os.path.join(root, dir))
                if re.match(cls.PROCESSED_REGEX, dir):
                    source_dir = dir.replace('_processed', '')
                    if not source_dir in dirs:
                        logger.warn("Removing {} in {}".format(dir, root))
                        shutil.rmtree(os.path.join(root, dir))

class CleanLeafTask(PipelineTask):


    SOURCE_REGEX = '^\d{8}\.\d{6}$'
    PROCESSED_REGEX = '^\d{8}\.\d{6}_processed$'

    def __init__(self, critical=False):
        super(CleanLeafTask, self).__init__(critical)
        self.name = 'Clean leaf of database'

    @classmethod
    def _run(cls, files, db_folder):
        abs_path = os.path.abspath(db_folder)

        if not os.path.exists(abs_path):
            abs_path = os.path.abspath(os.path.join(abs_path, '..'))

        if not os.path.exists(abs_path):
            return

        while not os.path.samefile(abs_path, paths.db_root):

            contents = os.listdir(abs_path)

            contains_stuff = len(contents) > 0

            if contains_stuff and len(contents) == 1:
                if contents[0] == 'log.txt':
                    logger.debug("Removing log file in {}".format(abs_path))
                    os.remove(os.path.join(abs_path, contents[0]))
                    contains_stuff = False

            if not contains_stuff:
                logger.debug("Removing empty directory {}".format(abs_path))
                new_abs_path = os.path.abspath(os.path.join(abs_path, '..'))
                os.rmdir(abs_path)
                abs_path = new_abs_path
            else:
                logger.debug("Stopped cleaning due to contents {}".format(contents))
                break

class IndexAggregatorTask(PipelineTask):

    PROTOCOLS_DIR = os.path.join(paths.db_root, 'protocols')
    PROTOCOLS = ('r1', 'ltp')
    PROCESSED_DIRNAME = 'current_processed'
    INDEX_FILENAME = 'index.json'

    @classmethod
    def build_index(cls, protocol):
        index_files = cls.find_index_files(os.path.join(cls.PROTOCOLS_DIR, protocol))
        d = {}
        for index_file in index_files:
            cls.build_single_file_index(index_file, d)
        return d


    @classmethod
    def find_index_files(cls, root_dir):
        result = []
        for root, dirs, files in os.walk(root_dir):
            if cls.PROCESSED_DIRNAME in dirs and \
                    cls.INDEX_FILENAME in os.listdir(os.path.join(root, cls.PROCESSED_DIRNAME)):
                result.append(os.path.join(root, cls.PROCESSED_DIRNAME, cls.INDEX_FILENAME))
        return result

    @classmethod
    def build_single_file_index(cls, index_path, d):
        """
        Adds to the current index "d" with the information at "index_path"
        :param index_path: Path to the index file (in subject folder) to be aggregated
        :param d: dictionary to be appended to
        :return:
        """
        index = json.load(open(index_path))
        info_list = cls.list_from_index_path(index_path)

        sub_d = d
        for entry in info_list:
            if entry[0] not in sub_d:
                sub_d[entry[0]] = {}
            if entry[1] not in sub_d[entry[0]]:
                sub_d[entry[0]][entry[1]] = {}
            sub_d = sub_d[entry[0]][entry[1]]

        current_dir = os.path.dirname(index_path)
        rel_dirname = os.path.relpath(current_dir, paths.db_root)
        if 'files' in index:
            for name, file in index['files'].items():
                sub_d[name] = os.path.join(rel_dirname, file)
        if 'info' in index:
            sub_d.update(index['info'])

    @classmethod
    def list_from_index_path(cls, index_path):
        """
        IndexAggregatorTask.dict_from_path('/protocols/r1') == {'protocols': {'r1': {}}}
        :param path:
        :return:
        """
        processed_dir = os.path.dirname(index_path)
        type_dir = os.path.dirname(processed_dir)

        value_dir = os.path.dirname(type_dir)
        path_list = []
        while os.path.realpath(value_dir) != os.path.realpath(paths.db_root):
            key_dir = os.path.dirname(value_dir)
            path_list.append((os.path.basename(key_dir), os.path.basename(value_dir)))
            value_dir = os.path.dirname(key_dir)
            if os.path.basename(key_dir) == '':
                raise Exception('Could not locate {} in {}'.format(paths.db_root, index_path))
        return path_list[::-1]

    def run(self, *_):
        for protocol in self.PROTOCOLS:
            index = self.build_index(protocol)
            with files.open_with_perms(os.path.join(self.PROTOCOLS_DIR, '{}.json'.format(protocol)),'w') as f:
                json.dump(index, f, sort_keys=True, indent=2)

    def run_single_subject(self, subject, protocol):
        try:
            index_file = open(os.path.join(self.PROTOCOLS_DIR, '{}.json'.format(protocol)), 'r')
            index = json.load(index_file)
        except:
            index = {}
        subject_dir = os.path.join(self.PROTOCOLS_DIR, protocol, 'subjects', subject)
        subj_index_files = self.find_index_files(subject_dir)
        for subj_index_file in subj_index_files:
            self.build_single_file_index(subj_index_file, index)

        with files.open_with_perms(os.path.join(self.PROTOCOLS_DIR, '{}.json'.format(protocol)), 'w') as f:
            json.dump(index, f, sort_keys=True, indent=2)

<<<<<<< HEAD
class CompareEventsTask(PipelineTask):


    def __init__(self, subject, montage, experiment, session, protocol='r1', code=None, original_session=None,
                 match_field=None, critical=True):
        super(CompareEventsTask, self).__init__(critical)
        self.name = 'Comparator {}_{}'.format(experiment, session)
        self.subject = subject
        self.code = code if code else subject
        self.original_session = int(original_session if not original_session is None else session)
        self.montage = montage
        self.experiment = experiment
        self.session = session
        self.protocol = protocol
        self.match_field = match_field if match_field else 'mstime'

    def get_matlab_event_file(self):
        if self.protocol == 'r1':
            ram_exp = 'RAM_{}'.format(self.experiment[0].upper() + self.experiment[1:])
            event_directory = os.path.join(paths.rhino_root, 'data', 'events', ram_exp, '{}_events.mat'.format(self.code))
        elif self.protocol == 'ltp':
            event_directory = os.path.join(paths.rhino_root, 'data', 'eeg', 'scalp', 'ltp', str(self.experiment), str(self.code), 'session_{}'.format(str(self.original_session)), 'events.mat')
        else:
            raise NotImplementedError('Only R1 and LTP event comparison implemented')

        return os.path.join(event_directory)

    def _run(self, files, db_folder):
        logger.set_label(self.name)

        mat_file = self.get_matlab_event_file()
        if not os.path.exists(mat_file):
            logger.warn("Could not find existing MATLAB file. Not executing comparison!")
            return

        mat_events_reader = \
            BaseEventReader(
                filename=mat_file,
                common_root=paths.rhino_root,
                eliminate_events_with_no_eeg=False,
            )
        logger.debug('Loading matlab events')
        mat_events = mat_events_reader.read()
        mat_session = self.original_session + (1 if self.protocol == 'ltp' else 0)
        self.sess_mat_events = mat_events[mat_events.session == mat_session]  # TODO: dependent on protocol
        if not PTSA_LOADED:
            raise UnProcessableException('Cannot compare events without PTSA')
        new_events = from_json(os.path.join(db_folder, 'task_events.json'))
        if self.protocol == 'r1':
            try:
                major_version = '.'.join(new_events[-1].exp_version.split('.')[:1])
                major_version_num = float(major_version.split('_')[-1])
            except:
                major_version_num = 0
            if major_version_num >= 2 or ((not self.experiment.startswith("PS")) and self.experiment.endswith("3")):
                comparator_inputs = SYS2_COMPARATOR_INPUTS[self.experiment]
            else:
                comparator_inputs = SYS1_COMPARATOR_INPUTS[self.experiment]
        elif self.protocol == 'ltp':
            comparator_inputs = LTP_COMPARATOR_INPUTS[self.experiment]
        else:
            raise NotImplementedError('Only r1 and ltp event comparison implemented')

        comparator = EventComparator(new_events, self.sess_mat_events, **comparator_inputs)
        logger.debug('Comparing events...')

        found_bad, error_message = comparator.compare()

        if found_bad is True:
            logger.error("Event comparison failed!")
            logger.debug(error_message)
            assert False, 'Event comparison failed!'
        else:
            logger.debug('Comparison Success!')


        if self.protocol == 'r1':
            logger.debug('Comparing stim events...')
            try:
                major_version = '.'.join(new_events[-1].exp_version.split('.')[:1])
                if float(major_version.split('_')[-1]) >= 2:
                    comparator_inputs = SYS2_STIM_COMPARISON_INPUTS[self.experiment]
                else:
                    comparator_inputs = SYS1_STIM_COMPARISON_INPUTS[self.experiment]
            except ValueError:
                comparator_inputs = SYS2_STIM_COMPARISON_INPUTS[self.experiment]
            stim_comparator = StimComparator(new_events, self.sess_mat_events, **comparator_inputs)
            errors = stim_comparator.compare()

            if errors:
                logger.error("Stim comparison failed!")
                logger.debug(errors)
                assert False, 'Stim comparison failed!'
            else:
                logger.debug('Stim comparison success!')
=======
>>>>>>> d28bbc30

class UnProcessableException(Exception):
    pass

def change_current(source_folder, *args):
    destination_directory = os.path.join(paths.db_root, *args)
    destination_source = os.path.join(destination_directory, source_folder)
    destination_processed = os.path.join(destination_directory, '{}_processed'.format(source_folder))
    if not os.path.exists(destination_source):
        raise UnProcessableException('Source folder {} does not exist'.format(destination_source))
    if not os.path.exists(destination_processed):
        raise UnProcessableException('Processed folder {} does not exist'.format(destination_processed))

    current_source = os.path.join(destination_directory, 'current_source')
    current_processed = os.path.join(destination_directory, 'current_processed')

    previous_current_source = os.path.basename(os.path.realpath(current_source))

    logger.info('Unlinking current source: {}'.format(os.path.realpath(current_source)))
    os.unlink(current_source)
    try:
        logger.info('Linking current source to {}'.format(source_folder))
        os.symlink(source_folder, current_source)
    except Exception as e:
        logger.error('ERROR {}. Rolling back'.format(e.message))
        os.symlink(previous_current_source, current_source)
        raise

    previous_current_processed = os.path.basename(os.path.realpath(current_processed))
    try:
        logger.info('Unlinking current processed: {}'.format(os.path.realpath(current_processed)))
        os.unlink(current_processed)
    except Exception as e:
        logger.error('ERROR {}. Rolling back'.format(e.message))
        os.symlink(previous_current_source, current_source)

    try:
        processed_folder = '{}_processed'.format(source_folder)
        logger.info('Linking current processed to {}'.format(processed_folder))
        os.symlink(processed_folder, current_processed)
    except Exception as e:
        logger.error('ERROR {}. Rolling back'.format(e.message))
        os.symlink(previous_current_source, current_source)
        os.symlink(previous_current_processed, current_processed)<|MERGE_RESOLUTION|>--- conflicted
+++ resolved
@@ -63,311 +63,6 @@
                 output = json.load(f)
                 self.create_file(filename, json.dumps(output, indent=2, sort_keys=True), file, False)
 
-<<<<<<< HEAD
-class SplitEEGTask(PipelineTask):
-
-    SPLIT_FILENAME = '{subject}_{experiment}_{session}_{time}'
-
-    def __init__(self, subject, montage, experiment, session, protocol, critical=True, **kwargs):
-        super(SplitEEGTask, self).__init__(critical)
-        self.name = 'Splitting {exp}_{sess}'.format(exp=experiment, sess=session)
-        self.subject = subject
-        self.experiment = experiment
-        self.session = session
-        self.protocol = protocol
-        self.kwargs = kwargs
-
-    @staticmethod
-    def group_ns2_files(raw_eegs):
-        raw_eeg_groups = []
-        for raw_eeg in raw_eegs:
-            for group in raw_eeg_groups:
-                if raw_eeg.replace('np1', 'np2') == group[0].replace('np1', 'np2'):
-                    group.append(raw_eeg)
-                    break
-            else:
-                raw_eeg_groups.append([raw_eeg])
-        raw_eeg_groups = [group[0] if len(group) == 1 else group for group in raw_eeg_groups]
-        return raw_eeg_groups
-
-
-    def _run(self, files, db_folder):
-        logger.set_label(self.name)
-        raw_eegs = files['raw_eeg']
-        if not isinstance(raw_eegs, list):
-            raw_eegs = [raw_eegs]
-
-        raw_eeg_groups = self.group_ns2_files(raw_eegs)
-
-        if self.protocol == 'ltp':
-            for i in range(len(raw_eeg_groups)):
-                raw_eeg = raw_eeg_groups[i]
-                reader = get_eeg_reader(raw_eeg, None)
-                split_eeg_filename = self.SPLIT_FILENAME.format(subject=self.subject,
-                                                                experiment=self.experiment,
-                                                                session=self.session,
-                                                                time=reader.get_start_time_string())
-                reader.split_data(os.path.join(self.pipeline.destination), split_eeg_filename)
-
-                bad_chans = reader.find_bad_chans(files['artifact_log'][i], threshold=600000) if 'artifact_log' in files else np.array([])
-                np.savetxt(os.path.join(self.pipeline.destination, 'bad_chans.txt'), bad_chans, fmt='%s')
-                reader.reref(bad_chans, os.path.join(self.pipeline.destination, 'reref'))
-
-            # Detect EGI channel files
-            num_split_files = len(glob.glob(os.path.join(self.pipeline.destination, 'noreref', '*.[0-9]*')))
-            # Detect Biosemi channel files
-            num_split_files += len(glob.glob(os.path.join(self.pipeline.destination, 'noreref', '*.[A-Z]*')))
-        else:
-            if 'experiment_config' in files:
-                jacksheet_files = files['experiment_config']  # Jacksheet embedded in hdf5 file
-            elif 'contacts' in files:
-                jacksheet_files = [files['contacts']] * len(raw_eeg_groups)
-            elif 'jacksheet' in files:
-                jacksheet_files = [files['jacksheet']] * len(raw_eeg_groups)
-            else:
-                raise KeyError("Cannot find jacksheet mapping! No 'contacts' or 'jacksheet'!")
-
-            channel_map = files.get('channel_map')
-
-            for raw_eeg, jacksheet_file in zip(raw_eeg_groups, jacksheet_files):
-                try:
-                    reader = get_eeg_reader(raw_eeg, jacksheet_file, channel_map_filename=channel_map)
-                except KeyError as k:
-                    traceback.print_exc()
-                    logger.warn('Cannot split file with extension {}'.format(k))
-                    continue
-
-                split_eeg_filename = self.SPLIT_FILENAME.format(subject=self.subject,
-                                                                experiment=self.experiment,
-                                                                session=self.session,
-                                                                time=reader.get_start_time_string())
-                reader.split_data(db_folder, split_eeg_filename)
-            num_split_files = len(glob.glob(os.path.join(db_folder, 'noreref', '*.[0-9]*')))
-
-        if num_split_files == 0:
-            raise UnProcessableException(
-                'Seems like splitting did not properly occur. No split files found in {}. Check jacksheet'.format(
-                    db_folder))
-
-
-class MatlabEEGConversionTask(PipelineTask):
-
-    def __init__(self, subject, experiment, original_session, critical=True, **kwargs):
-        super(MatlabEEGConversionTask, self).__init__(critical)
-        self.name = 'matlab EEG extraction {exp}_{sess}'.format(exp=experiment,
-                                                                sess=original_session)
-        self.original_session = original_session
-        self.kwargs = kwargs
-
-    def _run(self, files, db_folder):
-        logger.set_label(self.name)
-        extractor = MatlabEEGExtractor(self.original_session, files)
-        extractor.copy_ephys(db_folder)
-
-class EventCreationTask(PipelineTask):
-
-    PARSERS = {
-        'FR': FRSessionLogParser,
-        'PAL': PALSessionLogParser,
-        'catFR': CatFRSessionLogParser,
-        'math': MathLogParser,
-        'PS': PSLogParser,
-        'TH': THSessionLogParser
-    }
-
-    def __init__(self, protocol, subject, montage, experiment, session, r1_sys_num=0, event_label='task',
-                 parser_type=None, critical=True, **kwargs):
-        super(EventCreationTask, self).__init__(critical)
-        self.name = '{label} Event Creation for {exp}_{sess}'.format(label=event_label, exp=experiment, sess=session)
-        self.parser_type = parser_type or self.PARSERS[re.sub(r'\d', '', experiment)]
-        self.protocol = protocol
-        self.subject = subject
-        self.montage = montage
-        self.experiment = experiment
-        self.session = session
-        self.r1_sys_num = r1_sys_num
-        self.kwargs = kwargs
-        self.event_label = event_label
-        self.filename = '{label}_events.json'.format(label=event_label)
-        self.pipeline = None
-
-    def set_pipeline(self, pipeline):
-        self.pipeline = pipeline
-
-    def _run(self, files, db_folder):
-        logger.set_label(self.name)
-        parser = self.parser_type(self.protocol, self.subject, self.montage, self.experiment, self.session, files)
-        unaligned_events = parser.parse()
-        if self.protocol == 'ltp':
-            aligner = LTPAligner(unaligned_events, files, db_folder)
-            events = aligner.align()
-            artifact_detector = ArtifactDetector(events, aligner.system, aligner.root_names, aligner.noreref_dir,
-                                                 aligner.reref_dir, aligner.sample_rate)
-            events = artifact_detector.run()
-        elif self.r1_sys_num in (2, 3):
-            if self.r1_sys_num == 2:
-                aligner = System2Aligner(unaligned_events, files, db_folder)
-            else:
-                aligner = System3Aligner(unaligned_events, files, db_folder)
-
-            if self.event_label != 'math':
-                aligner.add_stim_events(parser.event_template, parser.persist_fields_during_stim)
-
-            if self.experiment.startswith("TH"):
-                start_type = "CHEST"
-            elif self.experiment == 'PS21':
-                start_type = 'NP_POLL'
-            else:
-                start_type = "SESS_START"
-            events = aligner.align(start_type)
-        elif self.r1_sys_num == 1:
-            aligner = System1Aligner(unaligned_events, files)
-            events = aligner.align()
-        else:
-            raise UnProcessableException("r1_sys_num must be in (1, 3) for protocol==r1. Current value: {}".format(self.r1_sys_num))
-        events = parser.clean_events(events)
-        self.create_file(self.filename, to_json(events),
-                         '{}_events'.format(self.event_label))
-
-class EventCombinationTask(PipelineTask):
-
-    COMBINED_LABEL='all'
-
-    def __init__(self, event_labels, sort_field='mstime', critical=True):
-        super(EventCombinationTask, self).__init__(critical)
-        self.name = 'Event combination: {}'.format(event_labels)
-        self.event_labels = event_labels
-        self.sort_field = sort_field
-
-    def _run(self, files, db_folder):
-        event_files = [os.path.join(db_folder, '{}_events.json'.format(label)) for label in self.event_labels]
-        event_files = [f for f in event_files if os.path.isfile(f)]
-        events = [from_json(event_file) for event_file in event_files]
-        combiner = EventCombiner(events)
-        combined_events = combiner.combine()
-
-        self.create_file('{}_events.json'.format(self.COMBINED_LABEL),
-                         to_json(combined_events), '{}_events'.format(self.COMBINED_LABEL))
-
-class MontageLinkerTask(PipelineTask):
-    """
-    Simple task to verify that the appropriate montage files exist for this patient, then
-    link them within the pipeline so they will be indicated in the index file
-    """
-
-    MONTAGE_PATH = os.path.join('protocols', '{protocol}',
-                                'subjects', '{subject}',
-                                'localizations', '{localization}',
-                                'montages', '{montage}',
-                                'neuroradiology', 'current_processed')
-
-    FILES = {'pairs': 'pairs.json',
-             'contacts': 'contacts.json'}
-
-
-    def __init__(self, protocol, subject, montage, critical=True):
-        super(MontageLinkerTask, self).__init__(critical)
-        self.name = 'Montage linker'
-        self.protocol = protocol
-        self.subject = subject
-        self.montage = montage
-        self.localization = montage.split('.')[0]
-        self.montage_num = montage.split('.')[1]
-
-    def _run(self, files, db_folder):
-        montage_path = self.MONTAGE_PATH.format(protocol=self.protocol,
-                                                subject=self.subject,
-                                                localization=self.localization,
-                                                montage=self.montage_num)
-        self.pipeline.register_info('localization', self.localization)
-        self.pipeline.register_info('montage', self.montage_num)
-        for name, file in self.FILES.items():
-            fullfile = os.path.join(montage_path, file)
-            if not os.path.exists(os.path.join(paths.db_root, fullfile)):
-                raise UnProcessableException("Cannot find montage for {} in {}".format(self.subject, fullfile))
-            logger.info('File {} found'.format(file))
-            self.pipeline.register_info(name, fullfile)
-
-class MatlabEventConversionTask(PipelineTask):
-
-    CONVERTERS = {
-        'FR': FRMatConverter,
-        'PAL': PALMatConverter,
-        'catFR': CatFRMatConverter,
-        'PS': PSMatConverter,
-        'YC': YCMatConverter,
-    }
-
-    def __init__(self, protocol, subject, montage, experiment, session,
-                 event_label='task', converter_type=None, original_session=None, critical=True, **kwargs):
-        super(MatlabEventConversionTask, self).__init__(critical)
-        self.name = '{label} Event Creation: {exp}_{sess}'.format(label=event_label, exp=experiment, sess=session)
-        self.converter_type = converter_type or self.CONVERTERS[re.sub(r'[^A-Za-z]', '', experiment)]
-        self.protocol = protocol
-        self.subject = subject
-        self.montage = montage
-        self.experiment = experiment
-        self.session = session
-        self.original_session = original_session if not original_session is None else session
-        self.kwargs = kwargs
-        self.event_label = event_label
-        self.filename = '{label}_events.json'.format(label=event_label)
-        self.pipeline = None
-
-    def _run(self, files, db_folder):
-        logger.set_label(self.name)
-        converter = self.converter_type(self.protocol, self.subject, self.montage, self.experiment, self.session,
-                                        self.original_session, files)
-        events = converter.convert()
-
-        self.create_file( self.filename, to_json(events),
-                         '{}_events'.format(self.event_label))
-
-class ImportEventsTask(PipelineTask):
-
-    PARSERS = {
-        'FR': FRSessionLogParser,
-        'PAL': PALSessionLogParser,
-        'catFR': CatFRSessionLogParser,
-        'math': MathLogParser,
-        'PS': PSLogParser
-    }
-
-    CONVERTERS = {
-        'FR': FRMatConverter,
-        'PAL': PALMatConverter,
-        'catFR': CatFRMatConverter,
-        'math': MathMatConverter,
-        'PS': PSMatConverter
-    }
-
-    def __init__(self, protocol, subject, montage, experiment, session, is_sys2, event_label='task',
-                 converter_type=None, parser_type=None, original_session=None, critical=True, **kwargs):
-        super(ImportEventsTask, self).__init__(critical)
-        self.name = '{label} Event Import: {exp}_{sess}'.format(label=event_label, exp=experiment, sess=session)
-        self.converter_type = converter_type or self.CONVERTERS[re.sub(r'[^A-Za-z]', '', experiment)]
-        self.parser_type = parser_type or self.PARSERS[re.sub(r'[^A-Za-z]', '', experiment)]
-        self.protocol = protocol
-        self.subject = subject
-        self.montage = montage
-        self.experiment = experiment
-        self.session = session
-        self.original_session = original_session
-        self.is_sys2 = is_sys2
-        self.kwargs = kwargs
-        self.event_label = event_label
-        self.filename = '{label}_events.json'.format(label=event_label)
-        self.pipeline = None
-
-    def _run(self, files, db_folder):
-        try:
-            EventCreationTask.run(self, files, db_folder)
-        except Exception as e:
-            logger.error("Exception occurred creating events: {}! Defaulting to event conversion!".format(e))
-            MatlabEventConversionTask.run(self, files, db_folder)
-
-=======
->>>>>>> d28bbc30
 class CleanDbTask(PipelineTask):
 
     SOURCE_REGEX = '^\d{8}\.\d{6}$'
@@ -534,104 +229,6 @@
         with files.open_with_perms(os.path.join(self.PROTOCOLS_DIR, '{}.json'.format(protocol)), 'w') as f:
             json.dump(index, f, sort_keys=True, indent=2)
 
-<<<<<<< HEAD
-class CompareEventsTask(PipelineTask):
-
-
-    def __init__(self, subject, montage, experiment, session, protocol='r1', code=None, original_session=None,
-                 match_field=None, critical=True):
-        super(CompareEventsTask, self).__init__(critical)
-        self.name = 'Comparator {}_{}'.format(experiment, session)
-        self.subject = subject
-        self.code = code if code else subject
-        self.original_session = int(original_session if not original_session is None else session)
-        self.montage = montage
-        self.experiment = experiment
-        self.session = session
-        self.protocol = protocol
-        self.match_field = match_field if match_field else 'mstime'
-
-    def get_matlab_event_file(self):
-        if self.protocol == 'r1':
-            ram_exp = 'RAM_{}'.format(self.experiment[0].upper() + self.experiment[1:])
-            event_directory = os.path.join(paths.rhino_root, 'data', 'events', ram_exp, '{}_events.mat'.format(self.code))
-        elif self.protocol == 'ltp':
-            event_directory = os.path.join(paths.rhino_root, 'data', 'eeg', 'scalp', 'ltp', str(self.experiment), str(self.code), 'session_{}'.format(str(self.original_session)), 'events.mat')
-        else:
-            raise NotImplementedError('Only R1 and LTP event comparison implemented')
-
-        return os.path.join(event_directory)
-
-    def _run(self, files, db_folder):
-        logger.set_label(self.name)
-
-        mat_file = self.get_matlab_event_file()
-        if not os.path.exists(mat_file):
-            logger.warn("Could not find existing MATLAB file. Not executing comparison!")
-            return
-
-        mat_events_reader = \
-            BaseEventReader(
-                filename=mat_file,
-                common_root=paths.rhino_root,
-                eliminate_events_with_no_eeg=False,
-            )
-        logger.debug('Loading matlab events')
-        mat_events = mat_events_reader.read()
-        mat_session = self.original_session + (1 if self.protocol == 'ltp' else 0)
-        self.sess_mat_events = mat_events[mat_events.session == mat_session]  # TODO: dependent on protocol
-        if not PTSA_LOADED:
-            raise UnProcessableException('Cannot compare events without PTSA')
-        new_events = from_json(os.path.join(db_folder, 'task_events.json'))
-        if self.protocol == 'r1':
-            try:
-                major_version = '.'.join(new_events[-1].exp_version.split('.')[:1])
-                major_version_num = float(major_version.split('_')[-1])
-            except:
-                major_version_num = 0
-            if major_version_num >= 2 or ((not self.experiment.startswith("PS")) and self.experiment.endswith("3")):
-                comparator_inputs = SYS2_COMPARATOR_INPUTS[self.experiment]
-            else:
-                comparator_inputs = SYS1_COMPARATOR_INPUTS[self.experiment]
-        elif self.protocol == 'ltp':
-            comparator_inputs = LTP_COMPARATOR_INPUTS[self.experiment]
-        else:
-            raise NotImplementedError('Only r1 and ltp event comparison implemented')
-
-        comparator = EventComparator(new_events, self.sess_mat_events, **comparator_inputs)
-        logger.debug('Comparing events...')
-
-        found_bad, error_message = comparator.compare()
-
-        if found_bad is True:
-            logger.error("Event comparison failed!")
-            logger.debug(error_message)
-            assert False, 'Event comparison failed!'
-        else:
-            logger.debug('Comparison Success!')
-
-
-        if self.protocol == 'r1':
-            logger.debug('Comparing stim events...')
-            try:
-                major_version = '.'.join(new_events[-1].exp_version.split('.')[:1])
-                if float(major_version.split('_')[-1]) >= 2:
-                    comparator_inputs = SYS2_STIM_COMPARISON_INPUTS[self.experiment]
-                else:
-                    comparator_inputs = SYS1_STIM_COMPARISON_INPUTS[self.experiment]
-            except ValueError:
-                comparator_inputs = SYS2_STIM_COMPARISON_INPUTS[self.experiment]
-            stim_comparator = StimComparator(new_events, self.sess_mat_events, **comparator_inputs)
-            errors = stim_comparator.compare()
-
-            if errors:
-                logger.error("Stim comparison failed!")
-                logger.debug(errors)
-                assert False, 'Stim comparison failed!'
-            else:
-                logger.debug('Stim comparison success!')
-=======
->>>>>>> d28bbc30
 
 class UnProcessableException(Exception):
     pass

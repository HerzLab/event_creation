--- conflicted
+++ resolved
@@ -218,8 +218,8 @@
         if self.protocol == 'ltp':
             aligner = LTPAligner(unaligned_events, files, db_folder)
             events = aligner.align()
-            artifact_detector = ArtifactDetector(events, aligner.system, aligner.basename, aligner.reref_dir,
-                                                 aligner.sample_rate, aligner.gain)
+            artifact_detector = ArtifactDetector(events, aligner.system, aligner.basename, aligner.noreref_dir,
+                                                 aligner.reref_dir, aligner.sample_rate, aligner.gain)
             events = artifact_detector.run()
         elif self.r1_sys_num in (2, 3):
             if self.r1_sys_num == 2:
@@ -237,17 +237,7 @@
             else:
                 start_type = "SESS_START"
             events = aligner.align(start_type)
-<<<<<<< HEAD
-        elif self.protocol == 'ltp':
-            aligner = LTPAligner(unaligned_events, files, db_folder)
-            events = aligner.align()
-            artifact_detector = ArtifactDetector(events, aligner.system, aligner.basename, aligner.noreref_dir,
-                                                 aligner.reref_dir, aligner.sample_rate, aligner.gain)
-            events = artifact_detector.run()
-        else:
-=======
         elif self.r1_sys_num == 1:
->>>>>>> 3b00742b
             aligner = System1Aligner(unaligned_events, files)
             events = aligner.align()
         else:

--- conflicted
+++ resolved
@@ -57,9 +57,7 @@
 #XAUTH_LINE=`xauth -f $USER_HOME/.Xauthority list | tail -1`
 #xauth add $XAUTH_LINE
 #source ~/.bashrc
-<<<<<<< HEAD
-conda activate event_creation
-=======
-#conda activate ec_release
->>>>>>> 1d4a80ed
+
+# conda activate event_creation
+
 python -m event_creation.submission.convenience "${SCRIPT_ARGS[@]}"